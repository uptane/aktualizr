--- conflicted
+++ resolved
@@ -8,16 +8,10 @@
 
 void callbackWrapper(int fd, void *service_data, const char *parameters);
 
-<<<<<<< HEAD
 TRviHandle rviInitLogs ( char *configFilename, bool verbose_in ){
   (void)configFilename;
   (void)verbose_in;
   TRviHandle handle = (void*)1;
-=======
-TRviHandle rviInit(char *configFilename) {
-  (void)configFilename;
-  TRviHandle handle = (void *)1;
->>>>>>> 9fa4f866
   return handle;
 }
 
