--- conflicted
+++ resolved
@@ -28,13 +28,10 @@
 
 This is also a good time to review the docs in general and to consider whether any changes in this release might have affected the docs.
 
-<<<<<<< HEAD
-=======
 == Pull in any new changes from the current docs branch
 
 The docs published as https://docs.ota.here.com/ota-client/latest/index.html[latest] in the OTA Connect Developer Guide are built from the most recent release's docs branch (`\{version}-docs`). There will very likely be changes from there that have not been pulled into master yet. Open up a PR to merge the previous release's docs into master, resolving any merge conflicts as needed. Once that PR is merged, you can move on to the next step.
 
->>>>>>> d1f66d21
 == Create a new tag
 
 Releases are built automatically by gitlab from annotated tags of the form `major.minor`, where `major` and `minor` are numbers. We normally set `major` to the current year and `minor` to an incrementing number beginning at 1.
