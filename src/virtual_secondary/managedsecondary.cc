#include "managedsecondary.h"

#include <sys/stat.h>
#include <unistd.h>

#include <boost/algorithm/hex.hpp>
#include <boost/filesystem.hpp>

#include "crypto/crypto.h"
#include "logging/logging.h"
#include "storage/invstorage.h"
#include "uptane/directorrepository.h"
#include "uptane/imagerepository.h"
#include "uptane/manifest.h"
#include "uptane/tuf.h"
#include "utilities/utils.h"

namespace Primary {

ManagedSecondary::ManagedSecondary(Primary::ManagedSecondaryConfig sconfig_in) : sconfig(std::move(sconfig_in)) {
  struct stat stat_buf {};
  if (!boost::filesystem::is_directory(sconfig.metadata_path)) {
    Utils::createDirectories(sconfig.metadata_path, S_IRWXU);
  }
  if (stat(sconfig.metadata_path.c_str(), &stat_buf) < 0) {
    throw std::runtime_error(std::string("Could not check metadata directory permissions: ") + std::strerror(errno));
  }
  if ((stat_buf.st_mode & (S_IWGRP | S_IWOTH)) != 0) {
    throw std::runtime_error("Secondary metadata directory has unsafe permissions");
  }

  if (!boost::filesystem::is_directory(sconfig.full_client_dir)) {
    Utils::createDirectories(sconfig.full_client_dir, S_IRWXU);
  }
  if (stat(sconfig.full_client_dir.c_str(), &stat_buf) < 0) {
    throw std::runtime_error(std::string("Could not check Secondary storage directory permissions: ") +
                             std::strerror(errno));
  }
  if ((stat_buf.st_mode & (S_IWGRP | S_IWOTH)) != 0) {
    throw std::runtime_error("Secondary storage directory has unsafe permissions");
  }

  std::string public_key_string;
  bool did_load_keys = loadKeys(&public_key_string, &private_key);
  if (!did_load_keys) {
    bool generated_keys_ok = Crypto::generateKeyPair(sconfig.key_type, &public_key_string, &private_key);
    if (!generated_keys_ok) {
      LOG_ERROR << "Could not generate RSA keys for secondary " << ManagedSecondary::getSerial() << "@"
                << sconfig.ecu_hardware_id;
      throw std::runtime_error("Unable to generate secondary RSA keys");
    }
    storeKeys(public_key_string, private_key);
  }
  public_key_ = PublicKey(public_key_string, sconfig.key_type);

<<<<<<< HEAD
  // FIXME: This should probably be inside the condition above.
  storeKeys(public_key_.Value(), private_key);

=======
>>>>>>> 45d03367
  storage_config_.path = sconfig.full_client_dir;
  storage_ = INvStorage::newStorage(storage_config_);

  director_repo_ = std_::make_unique<Uptane::DirectorRepository>();
  image_repo_ = std_::make_unique<Uptane::ImageRepository>();

  try {
    director_repo_->checkMetaOffline(*storage_);
    image_repo_->checkMetaOffline(*storage_);
  } catch (const std::exception &e) {
    LOG_INFO << "No valid metadata found in storage.";
  }
}

ManagedSecondary::~ManagedSecondary() {}  // NOLINT(modernize-use-equals-default, hicpp-use-equals-default)

data::InstallationResult ManagedSecondary::putMetadata(const Uptane::Target &target) {
  detected_attack = "";

  Uptane::MetaBundle bundle;
  if (!secondary_provider_->getMetadata(&bundle, target)) {
    return data::InstallationResult(data::ResultCode::Numeric::kInternalError,
                                    "Unable to load stored metadata from Primary");
  }
  Uptane::SecondaryMetadata metadata(bundle);

  // 2. Download and check the Root metadata file from the Director repository.
  // 3. NOT SUPPORTED: Download and check the Timestamp metadata file from the Director repository.
  // 4. NOT SUPPORTED: Download and check the Snapshot metadata file from the Director repository.
  // 5. Download and check the Targets metadata file from the Director repository.
  try {
    director_repo_->updateMeta(*storage_, metadata);
  } catch (const std::exception &e) {
    detected_attack = std::string("Failed to update Director metadata: ") + e.what();
    LOG_ERROR << detected_attack;
    return data::InstallationResult(data::ResultCode::Numeric::kVerificationFailed, detected_attack);
  }

  // 6. Download and check the Root metadata file from the Image repository.
  // 7. Download and check the Timestamp metadata file from the Image repository.
  // 8. Download and check the Snapshot metadata file from the Image repository.
  // 9. Download and check the top-level Targets metadata file from the Image repository.
  try {
    image_repo_->updateMeta(*storage_, metadata);
  } catch (const std::exception &e) {
    detected_attack = std::string("Failed to update Image repo metadata: ") + e.what();
    LOG_ERROR << detected_attack;
    return data::InstallationResult(data::ResultCode::Numeric::kVerificationFailed, detected_attack);
  }

  // 10. Verify that Targets metadata from the Director and Image repositories match.
  // FIXME: [TORIZON] Skip this check since it does not support delegations which we use.
  // See here: https://github.com/uptane/aktualizr/issues/80
  /*
  if (!director_repo_->matchTargetsWithImageTargets(image_repo_->getTargets())) {
    detected_attack = "Targets metadata from the Director and Image repositories do not match";
    LOG_ERROR << detected_attack;
    return data::InstallationResult(data::ResultCode::Numeric::kVerificationFailed, detected_attack);
  }
  */

  return data::InstallationResult(data::ResultCode::Numeric::kOk, "");
}

#ifdef BUILD_OFFLINE_UPDATES
data::InstallationResult ManagedSecondary::putMetadataOffUpd(const Uptane::Target &target,
                                                             const Uptane::OfflineUpdateFetcher &fetcher) {
  // TODO: [OFFUPD] Consider removing this parameter.
  (void)target;
  detected_attack = "";

#if 0
  /*
   * TODO: [OFFUPD] Discuss and hopefully remove this block.
   *
   * ATM we are providing the secondary with the same fetcher used by the primary
   * instead of creating an intermediate fetcher that keeps the metadata from the
   * primary in memory.
   *
   * Some complications of trying to do so with the offline case:
   *
   * - The fetcher is called with a variable role in updateMetaOffUpd().
   * - DirectorRepository::updateMetaOffUpd() directly access the takeout image so a
   *   rigged USB flash drive could present different data to the primary and to the
   *   secondary.
   *     - Solving this might require extending the fetcher interface class to cover
   *       code handling PURE-2 step 4: result may need to be kept in NVM to work as
   *       a snapshot of the metadata as seen by the primary.
   *
   * Are we losing some security by accessing directly the offline fetcher here?
   */
  Uptane::MetaBundle bundle;
  if (!secondary_provider_->getMetadata(&bundle, target)) {
    return data::InstallationResult(data::ResultCode::Numeric::kInternalError,
                                    "Unable to load stored metadata from Primary");
  }
  Uptane::SecondaryMetadata metadata(bundle);
#endif

  // TODO: [OFFUPD] Update ECU serials of secondary.
  // Get ECU serials from primary to allow translation of targets specified
  // only by their HWIDs into a form based on serials.
  EcuSerials serials;
  if (!secondary_provider_->getEcuSerialsForHwId(&serials) || serials.empty()) {
    throw std::runtime_error("Unable to get ECU serials from primary");
  }
  storage_->stashEcuSerialsForHwId(serials);

  // 2. Download and check the Root metadata file from the Director repository.
  // 3. Download and check the offline Snapshot metadata file from the Director repository.
  // 4. Download and check the offline Targets metadata file from the Director repository.
  try {
    director_repo_->updateMetaOffUpd(*storage_, fetcher);
  } catch (const std::exception &e) {
    detected_attack = std::string("Failed to update Director metadata: ") + e.what();
    LOG_ERROR << detected_attack;
    return data::InstallationResult(data::ResultCode::Numeric::kVerificationFailed, detected_attack);
  }

  // 6. Download and check the Root metadata file from the Image repository.
  // 7. Download and check the offline Snapshot metadata file from the Image repository.
  // 8. Download and check the offline Targets metadata file from the Image repository.
  try {
    image_repo_->updateMetaOffUpd(*storage_, fetcher);
  } catch (const std::exception &e) {
    detected_attack = std::string("Failed to update Image repo metadata: ") + e.what();
    LOG_ERROR << detected_attack;
    return data::InstallationResult(data::ResultCode::Numeric::kVerificationFailed, detected_attack);
  }

  // 9. Verify that Targets metadata from the Director and Image repositories match.
  // FIXME: [TORIZON] Skip this check since it does not support delegations which we use.
  // See here: https://github.com/uptane/aktualizr/issues/80
  /*
  if (!director_repo_->matchTargetsWithImageTargets(image_repo_->getTargets())) {
    detected_attack = "Targets metadata from the Director and Image repositories do not match";
    LOG_ERROR << detected_attack;
    return data::InstallationResult(data::ResultCode::Numeric::kVerificationFailed, detected_attack);
  }
  */

  return data::InstallationResult(data::ResultCode::Numeric::kOk, "");
}
#endif

int ManagedSecondary::getRootVersion(const bool director) const {
  if (director) {
    return director_repo_->rootVersion();
  }
  return image_repo_->rootVersion();
}

data::InstallationResult ManagedSecondary::putRoot(const std::string &root, const bool director) {
  const Uptane::RepositoryType repo_type =
      (director) ? Uptane::RepositoryType::Director() : Uptane::RepositoryType::Image();
  const int prev_version = getRootVersion(director);

  LOG_DEBUG << "Updating " << repo_type << " Root with current version " << std::to_string(prev_version) << ": "
            << root;

  if (director) {
    try {
      director_repo_->verifyRoot(root);
    } catch (const std::exception &e) {
      detected_attack = "Failed to update Director Root from version " + std::to_string(prev_version) + ": " + e.what();
      LOG_ERROR << detected_attack;
      return data::InstallationResult(data::ResultCode::Numeric::kVerificationFailed, detected_attack);
    }
    storage_->storeRoot(root, repo_type, Uptane::Version(director_repo_->rootVersion()));
    storage_->clearNonRootMeta(repo_type);
  } else {
    try {
      image_repo_->verifyRoot(root);
    } catch (const std::exception &e) {
      detected_attack = "Failed to update Image Root from version " + std::to_string(prev_version) + ": " + e.what();
      LOG_ERROR << detected_attack;
      return data::InstallationResult(data::ResultCode::Numeric::kVerificationFailed, detected_attack);
    }
    storage_->storeRoot(root, repo_type, Uptane::Version(image_repo_->rootVersion()));
    storage_->clearNonRootMeta(repo_type);
  }

  return data::InstallationResult(data::ResultCode::Numeric::kOk, "");
}

data::InstallationResult ManagedSecondary::sendFirmware(const Uptane::Target &target) {
  (void)target;
  return data::InstallationResult(data::ResultCode::Numeric::kOk, "");
}

data::InstallationResult ManagedSecondary::install(const Uptane::Target &target, const InstallInfo &info) {
  (void)info;
  // TODO: check that the target is actually valid.
  auto str = secondary_provider_->getTargetFileHandle(target);
  std::ofstream out_file(sconfig.firmware_path.string(), std::ios::binary);
  out_file << str.rdbuf();
  str.close();
  out_file.close();

  Utils::writeFile(sconfig.target_name_path, target.filename());
  return data::InstallationResult(data::ResultCode::Numeric::kOk, "");
}

Uptane::Manifest ManagedSecondary::getManifest() const {
  Uptane::InstalledImageInfo firmware_info;
  if (!getFirmwareInfo(firmware_info)) {
    return Json::Value(Json::nullValue);
  }

  Json::Value manifest = Uptane::ManifestIssuer::assembleManifest(firmware_info, getSerial());
  // consider updating Uptane::ManifestIssuer functionality to fulfill the given use-case
  // and removing the following code from here so we encapsulate manifest generation
  // and signing functionality in one place
  manifest["attacks_detected"] = detected_attack;

  Json::Value signed_ecu_version;

  std::string b64sig = Utils::toBase64(Crypto::RSAPSSSign(nullptr, private_key, Utils::jsonToCanonicalStr(manifest)));
  Json::Value signature;
  signature["method"] = "rsassa-pss";
  signature["sig"] = b64sig;

  signature["keyid"] = public_key_.KeyId();
  signed_ecu_version["signed"] = manifest;
  signed_ecu_version["signatures"] = Json::Value(Json::arrayValue);
  signed_ecu_version["signatures"].append(signature);

  return signed_ecu_version;
}

bool ManagedSecondary::getFirmwareInfo(Uptane::InstalledImageInfo &firmware_info) const {
  std::string content;

  if (!boost::filesystem::exists(sconfig.target_name_path) || !boost::filesystem::exists(sconfig.firmware_path)) {
    firmware_info.name = std::string("noimage");
    content = "";
  } else {
    firmware_info.name = Utils::readFile(sconfig.target_name_path.string());
    content = Utils::readFile(sconfig.firmware_path.string());
  }
  firmware_info.hash = Uptane::ManifestIssuer::generateVersionHashStr(content);
  firmware_info.len = content.size();

  return true;
}

void ManagedSecondary::storeKeys(const std::string &pub_key, const std::string &priv_key) {
  Utils::writeFile((sconfig.full_client_dir / sconfig.ecu_private_key), priv_key);
  Utils::writeFile((sconfig.full_client_dir / sconfig.ecu_public_key), pub_key);
  sync();
  did_store_keys++;  // For testing
}

bool ManagedSecondary::loadKeys(std::string *pub_key, std::string *priv_key) {
  boost::filesystem::path public_key_path = sconfig.full_client_dir / sconfig.ecu_public_key;
  boost::filesystem::path private_key_path = sconfig.full_client_dir / sconfig.ecu_private_key;

  if (!boost::filesystem::exists(public_key_path) || !boost::filesystem::exists(private_key_path)) {
    return false;
  }

  *priv_key = Utils::readFile(private_key_path.string());
  *pub_key = Utils::readFile(public_key_path.string());
  return true;
}

}  // namespace Primary<|MERGE_RESOLUTION|>--- conflicted
+++ resolved
@@ -53,12 +53,6 @@
   }
   public_key_ = PublicKey(public_key_string, sconfig.key_type);
 
-<<<<<<< HEAD
-  // FIXME: This should probably be inside the condition above.
-  storeKeys(public_key_.Value(), private_key);
-
-=======
->>>>>>> 45d03367
   storage_config_.path = sconfig.full_client_dir;
   storage_ = INvStorage::newStorage(storage_config_);
 
