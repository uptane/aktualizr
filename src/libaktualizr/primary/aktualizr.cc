#include <boost/filesystem.hpp>
#include <chrono>

#include <sodium.h>

#include "libaktualizr/aktualizr.h"
#include "libaktualizr/events.h"
#include "primary/sotauptaneclient.h"
#include "utilities/apiqueue.h"
#include "utilities/timer.h"

using std::make_shared;
using std::move;
using std::shared_ptr;

namespace bf = boost::filesystem;

Aktualizr::Aktualizr(const Config &config)
    : Aktualizr(config, INvStorage::newStorage(config.storage), std::make_shared<HttpClient>()) {}

Aktualizr::Aktualizr(Config config, std::shared_ptr<INvStorage> storage_in,
                     const std::shared_ptr<HttpInterface> &http_in)
    : config_{move(config)}, sig_{new event::Channel()}, api_queue_{new api::CommandQueue()} {
  if (sodium_init() == -1) {  // Note that sodium_init doesn't require a matching 'sodium_deinit'
    throw std::runtime_error("Unable to initialize libsodium");
  }

  storage_ = move(storage_in);
  storage_->importData(config_.import);

  uptane_client_ = std::make_shared<SotaUptaneClient>(config_, storage_, http_in, sig_);

  updates_disabled_ = false;
}

Aktualizr::~Aktualizr() { api_queue_.reset(nullptr); }

void Aktualizr::Initialize() {
  uptane_client_->initialize();
  api_queue_->run();
}

void Aktualizr::DisableUpdates(bool status) { updates_disabled_ = status; }

bool Aktualizr::UptaneCycle() {
  result::UpdateCheck update_result = CheckUpdates().get();
  if (update_result.updates.empty() || updates_disabled_) {
    if (update_result.status == result::UpdateStatus::kError) {
      // If the metadata verification failed, inform the backend immediately.
      SendManifest().get();
    }
    return true;
  }

  result::Download download_result = Download(update_result.updates).get();
  if (download_result.status != result::DownloadStatus::kSuccess || download_result.updates.empty()) {
    if (download_result.status != result::DownloadStatus::kNothingToDownload) {
      // If the download failed, inform the backend immediately.
      SendManifest().get();
    }
    return true;
  }

  Install(download_result.updates).get();

  if (uptane_client_->isInstallCompletionRequired()) {
    // If there are some pending updates then effectively either reboot (OSTree) or aktualizr restart (fake pack mngr)
    // is required to apply the update(s)
    LOG_INFO << "Exiting aktualizr so that pending updates can be applied after reboot";
    return false;
  }

  if (!uptane_client_->hasPendingUpdates()) {
    // If updates were applied and no any reboot/finalization is required then send/put manifest
    // as soon as possible, don't wait for config_.uptane.polling_sec
    SendManifest().get();
  }

  return true;
}

std::future<void> Aktualizr::RunForever() {
  std::future<void> future = std::async(std::launch::async, [this]() {
<<<<<<< HEAD
    CompleteSecondaryUpdates().get();
    SendDeviceData().get();

=======
>>>>>>> a7983c56
    std::unique_lock<std::mutex> l(exit_cond_.m);
    bool have_sent_device_data = false;
    while (true) {
<<<<<<< HEAD
      // TODO: [OFFUPD] The "!enable_offline_updates" below should be removed after the MVP.
      if (config_.uptane.enable_online_updates && !config_.uptane.enable_offline_updates) {
        if (!UptaneCycle()) {
          break;
        }
=======
      try {
        if (!have_sent_device_data) {
          // Can throw SotaUptaneClient::ProvisioningFailed
          SendDeviceData().get();
          have_sent_device_data = true;
        }

        if (!UptaneCycle()) {
          break;
        }
      } catch (SotaUptaneClient::ProvisioningFailed &e) {
        LOG_DEBUG << "Not provisioned yet:" << e.what();
>>>>>>> a7983c56
      }

#if 1  // TODO: [OFFUPD] #ifdef BUILD_OFFLINE_UPDATES
      if (config_.uptane.enable_offline_updates) {
        // Check update directory while waiting for next polling cycle.
        bool quit = false;
        for (auto loop = config_.uptane.polling_sec; loop > 0; loop--) {
          if (OfflineUpdateAvailable()) {
            if (!CheckAndInstallOffline(config_.uptane.offline_updates_source)) {
              quit = true;
            }
          }
          if (exit_cond_.cv.wait_for(l, std::chrono::seconds(1), [this] { return exit_cond_.flag; })) {
            quit = true;
            break;
          }
        }
        if (quit) {
          break;
        }
      } else
#endif
      {
        // Wait for next polling cycle.
        if (exit_cond_.cv.wait_for(l, std::chrono::seconds(config_.uptane.polling_sec),
                                   [this] { return exit_cond_.flag; })) {
          break;
        }
      }
    }
    // FIXME: Is it correct to call a method of the uptane_client w/o going through the CommandQueue?
    uptane_client_->completeInstall();
  });
  return future;
}

void Aktualizr::Shutdown() {
  {
    std::lock_guard<std::mutex> g(exit_cond_.m);
    exit_cond_.flag = true;
  }
  exit_cond_.cv.notify_all();
}

void Aktualizr::AddSecondary(const std::shared_ptr<SecondaryInterface> &secondary) {
  uptane_client_->addSecondary(secondary);
}

void Aktualizr::SetSecondaryData(const Uptane::EcuSerial &ecu, const std::string &data) {
  storage_->saveSecondaryData(ecu, data);
}

std::vector<SecondaryInfo> Aktualizr::GetSecondaries() const {
  std::vector<SecondaryInfo> info;
  storage_->loadSecondariesInfo(&info);

  return info;
}

std::future<result::CampaignCheck> Aktualizr::CampaignCheck() {
  std::function<result::CampaignCheck()> task([this] { return uptane_client_->campaignCheck(); });
  return api_queue_->enqueue(move(task));
}

std::future<void> Aktualizr::CampaignControl(const std::string &campaign_id, campaign::Cmd cmd) {
  std::function<void()> task([this, campaign_id, cmd] {
    switch (cmd) {
      case campaign::Cmd::Accept:
        uptane_client_->campaignAccept(campaign_id);
        break;
      case campaign::Cmd::Decline:
        uptane_client_->campaignDecline(campaign_id);
        break;
      case campaign::Cmd::Postpone:
        uptane_client_->campaignPostpone(campaign_id);
        break;
      default:
        break;
    }
  });
  return api_queue_->enqueue(move(task));
}

void Aktualizr::SetCustomHardwareInfo(Json::Value hwinfo) { uptane_client_->setCustomHardwareInfo(move(hwinfo)); }
std::future<void> Aktualizr::SendDeviceData() {
  std::function<void()> task([this] { uptane_client_->sendDeviceData(); });
  return api_queue_->enqueue(move(task));
}

// FIXME: [TDX] This solution must be reviewed (we should probably have a method to be used just for the data proxy).
std::future<void> Aktualizr::SendDeviceData(const Json::Value &hwinfo) {
  std::function<void()> task([this, hwinfo] {
    uptane_client_->setCustomHardwareInfo(std::move(hwinfo));
    uptane_client_->sendDeviceData();
  });
  return api_queue_->enqueue(task);
}

std::future<void> Aktualizr::CompleteSecondaryUpdates() {
  std::function<void()> task([this] { return uptane_client_->completePreviousSecondaryUpdates(); });
  return api_queue_->enqueue(task);
}

std::future<result::UpdateCheck> Aktualizr::CheckUpdates() {
  std::function<result::UpdateCheck()> task([this] { return uptane_client_->fetchMeta(); });
  return api_queue_->enqueue(move(task));
}

std::future<result::Download> Aktualizr::Download(const std::vector<Uptane::Target> &updates) {
  std::function<result::Download(const api::FlowControlToken *)> task(
      [this, updates](const api::FlowControlToken *token) { return uptane_client_->downloadImages(updates, token); });
  return api_queue_->enqueue(move(task));
}

std::future<result::Install> Aktualizr::Install(const std::vector<Uptane::Target> &updates) {
  std::function<result::Install()> task([this, updates] { return uptane_client_->uptaneInstall(updates); });
  return api_queue_->enqueue(move(task));
}

bool Aktualizr::SetInstallationRawReport(const std::string &custom_raw_report) {
  return storage_->storeDeviceInstallationRawReport(custom_raw_report);
}

std::future<bool> Aktualizr::SendManifest(const Json::Value &custom) {
  std::function<bool()> task([this, custom]() { return uptane_client_->putManifest(custom); });
  return api_queue_->enqueue(move(task));
}

result::Pause Aktualizr::Pause() {
  if (api_queue_->pause(true)) {
    uptane_client_->reportPause();
    return result::PauseStatus::kSuccess;
  } else {
    return result::PauseStatus::kAlreadyPaused;
  }
}

result::Pause Aktualizr::Resume() {
  if (api_queue_->pause(false)) {
    uptane_client_->reportResume();
    return result::PauseStatus::kSuccess;
  } else {
    return result::PauseStatus::kAlreadyRunning;
  }
}

void Aktualizr::Abort() { api_queue_->abort(); }

boost::signals2::connection Aktualizr::SetSignalHandler(
    const std::function<void(shared_ptr<event::BaseEvent>)> &handler) {
  return sig_->connect(handler);
}

Aktualizr::InstallationLog Aktualizr::GetInstallationLog() {
  std::vector<Aktualizr::InstallationLogEntry> ilog;

  EcuSerials serials;
  if (!storage_->loadEcuSerials(&serials)) {
    throw std::runtime_error("Could not load ECU serials");
  }

  ilog.reserve(serials.size());
  for (const auto &s : serials) {
    Uptane::EcuSerial serial = s.first;
    std::vector<Uptane::Target> installs;

    std::vector<Uptane::Target> log;
    storage_->loadInstallationLog(serial.ToString(), &log, true);

    ilog.emplace_back(Aktualizr::InstallationLogEntry{serial, move(log)});
  }

  return ilog;
}

std::vector<Uptane::Target> Aktualizr::GetStoredTargets() { return uptane_client_->getStoredTargets(); }

void Aktualizr::DeleteStoredTarget(const Uptane::Target &target) { uptane_client_->deleteStoredTarget(target); }

std::ifstream Aktualizr::OpenStoredTarget(const Uptane::Target &target) {
  return uptane_client_->openStoredTarget(target);
}

#ifdef BUILD_OFFLINE_UPDATES
bool Aktualizr::OfflineUpdateAvailable() {
  static const std::string update_subdir{"metadata"};

  OffUpdSourceState old_state = offupd_source_state_;
  OffUpdSourceState cur_state = OffUpdSourceState::Unknown;

  if (bf::exists(config_.uptane.offline_updates_source)) {
    if (bf::is_directory(config_.uptane.offline_updates_source / update_subdir)) {
      cur_state = OffUpdSourceState::SourceExists;
    } else {
      cur_state = OffUpdSourceState::SourceExistsNoContent;
    }
  } else {
    cur_state = OffUpdSourceState::SourceDoesNotExist;
  }

  offupd_source_state_ = cur_state;
  // LOG_INFO << "OfflineUpdateAvailable: " << int(old_state) << " -> " << int(cur_state);

  return (old_state == OffUpdSourceState::SourceDoesNotExist && cur_state == OffUpdSourceState::SourceExists);
}

std::future<result::UpdateCheck> Aktualizr::CheckUpdatesOffline(const boost::filesystem::path &source_path) {
  std::function<result::UpdateCheck()> task(
      [this, source_path] { return uptane_client_->fetchMetaOffUpd(source_path); });
  return api_queue_->enqueue(task);
}

std::future<result::Download> Aktualizr::FetchImagesOffline(const std::vector<Uptane::Target> &updates) {
  std::function<result::Download(const api::FlowControlToken *)> task(
      [this, updates](const api::FlowControlToken *token) {
        return uptane_client_->fetchImagesOffUpd(updates, token);
      });
  return api_queue_->enqueue(task);
}

std::future<result::Install> Aktualizr::InstallOffline(const std::vector<Uptane::Target> &updates) {
  std::function<result::Install()> task([this, updates] { return uptane_client_->uptaneInstallOffUpd(updates); });
  return api_queue_->enqueue(task);
}

bool Aktualizr::CheckAndInstallOffline(const boost::filesystem::path &source_path) {
  // TODO: [OFFUPD] Handle interaction between offline and online modes.

  result::UpdateCheck update_result = CheckUpdatesOffline(source_path).get();
  if (update_result.updates.empty() || updates_disabled_) {
    // TODO: [OFFUPD] Do we need this?
    // if (update_result.status == result::UpdateStatus::kError) {
    //   // If the metadata verification failed, inform the backend immediately.
    //   SendManifest().get();
    // }
    return true;
  }

  result::Download download_result = FetchImagesOffline(update_result.updates).get();
  if (download_result.status != result::DownloadStatus::kSuccess || download_result.updates.empty()) {
    // TODO: [OFFUPD] Do we need this?
    // if (download_result.status != result::DownloadStatus::kNothingToDownload) {
    //   // If the download failed, inform the backend immediately.
    //   SendManifest().get();
    // }
    return true;
  }

  InstallOffline(download_result.updates).get();

  // TODO: [OFFUPD] Do we need this?
  if (uptane_client_->isInstallCompletionRequired()) {
    // If there are some pending updates then effectively either reboot (OSTree) or restart
    // aktualizr (fake pack mngr) to apply the update(s)
    LOG_INFO << "Exiting aktualizr so that pending updates can be applied after reboot";
    return false;
  }

  // TODO: [OFFUPD] Do we need this?
  // if (!uptane_client_->hasPendingUpdates()) {
  //   // If updates were applied and no any reboot/finalization is required then send/put
  //   // manifestas soon as possible
  //   SendManifest().get();
  // }

  return true;
}
#endif<|MERGE_RESOLUTION|>--- conflicted
+++ resolved
@@ -81,22 +81,12 @@
 
 std::future<void> Aktualizr::RunForever() {
   std::future<void> future = std::async(std::launch::async, [this]() {
-<<<<<<< HEAD
+    // TODO: [OFFUPD] Move to inside the loop if throwing an error (hopefully not needed).
     CompleteSecondaryUpdates().get();
-    SendDeviceData().get();
-
-=======
->>>>>>> a7983c56
+
     std::unique_lock<std::mutex> l(exit_cond_.m);
     bool have_sent_device_data = false;
     while (true) {
-<<<<<<< HEAD
-      // TODO: [OFFUPD] The "!enable_offline_updates" below should be removed after the MVP.
-      if (config_.uptane.enable_online_updates && !config_.uptane.enable_offline_updates) {
-        if (!UptaneCycle()) {
-          break;
-        }
-=======
       try {
         if (!have_sent_device_data) {
           // Can throw SotaUptaneClient::ProvisioningFailed
@@ -104,14 +94,17 @@
           have_sent_device_data = true;
         }
 
-        if (!UptaneCycle()) {
-          break;
+        // TODO: [OFFUPD] The "!enable_offline_updates" below should be removed after the MVP.
+        if (config_.uptane.enable_online_updates && !config_.uptane.enable_offline_updates) {
+          if (!UptaneCycle()) {
+            break;
+          }
         }
       } catch (SotaUptaneClient::ProvisioningFailed &e) {
         LOG_DEBUG << "Not provisioned yet:" << e.what();
->>>>>>> a7983c56
       }
 
+      // TODO: [OFFUPD] Consider moving the following code inside the try block.
 #if 1  // TODO: [OFFUPD] #ifdef BUILD_OFFLINE_UPDATES
       if (config_.uptane.enable_offline_updates) {
         // Check update directory while waiting for next polling cycle.
@@ -202,15 +195,15 @@
 // FIXME: [TDX] This solution must be reviewed (we should probably have a method to be used just for the data proxy).
 std::future<void> Aktualizr::SendDeviceData(const Json::Value &hwinfo) {
   std::function<void()> task([this, hwinfo] {
-    uptane_client_->setCustomHardwareInfo(std::move(hwinfo));
+    uptane_client_->setCustomHardwareInfo(move(hwinfo));
     uptane_client_->sendDeviceData();
   });
-  return api_queue_->enqueue(task);
+  return api_queue_->enqueue(move(task));
 }
 
 std::future<void> Aktualizr::CompleteSecondaryUpdates() {
   std::function<void()> task([this] { return uptane_client_->completePreviousSecondaryUpdates(); });
-  return api_queue_->enqueue(task);
+  return api_queue_->enqueue(move(task));
 }
 
 std::future<result::UpdateCheck> Aktualizr::CheckUpdates() {
@@ -319,7 +312,7 @@
 std::future<result::UpdateCheck> Aktualizr::CheckUpdatesOffline(const boost::filesystem::path &source_path) {
   std::function<result::UpdateCheck()> task(
       [this, source_path] { return uptane_client_->fetchMetaOffUpd(source_path); });
-  return api_queue_->enqueue(task);
+  return api_queue_->enqueue(move(task));
 }
 
 std::future<result::Download> Aktualizr::FetchImagesOffline(const std::vector<Uptane::Target> &updates) {
@@ -327,12 +320,12 @@
       [this, updates](const api::FlowControlToken *token) {
         return uptane_client_->fetchImagesOffUpd(updates, token);
       });
-  return api_queue_->enqueue(task);
+  return api_queue_->enqueue(move(task));
 }
 
 std::future<result::Install> Aktualizr::InstallOffline(const std::vector<Uptane::Target> &updates) {
   std::function<result::Install()> task([this, updates] { return uptane_client_->uptaneInstallOffUpd(updates); });
-  return api_queue_->enqueue(task);
+  return api_queue_->enqueue(move(task));
 }
 
 bool Aktualizr::CheckAndInstallOffline(const boost::filesystem::path &source_path) {
