#ifndef SOTA_UPTANE_CLIENT_H_
#define SOTA_UPTANE_CLIENT_H_

#include <map>
#include <memory>
#include <string>
#include <utility>
#include <vector>

#include <boost/filesystem.hpp>
#include <boost/signals2.hpp>
#include "gtest/gtest_prod.h"
#include "json/json.h"

#include "libaktualizr/campaign.h"
#include "libaktualizr/config.h"
#include "libaktualizr/events.h"
#include "libaktualizr/packagemanagerfactory.h"
#include "libaktualizr/packagemanagerinterface.h"
#include "libaktualizr/results.h"
#include "libaktualizr/secondaryinterface.h"

#include "bootloader/bootloader.h"
#include "http/httpclient.h"
#include "primary/secondary_provider_builder.h"
#include "provisioner.h"
#include "reportqueue.h"
#include "uptane/directorrepository.h"
#include "uptane/exceptions.h"
#include "uptane/fetcher.h"
#include "uptane/imagerepository.h"
#include "uptane/iterator.h"
#include "uptane/manifest.h"
#include "uptane/tuf.h"
#include "utilities/flow_control.h"

class SotaUptaneClient {
 public:
  /**
   * Provisioning was needed, attempted and failed.
   * Thrown by requiresProvision().
   */
  class ProvisioningFailed : public std::runtime_error {
   public:
    explicit ProvisioningFailed() : std::runtime_error("Device was not able provision on-line") {}
  };

  /**
   * Device must be provisioned before calling this operation.
   * Thrown by requiresAlreadyProvisioned().
   */
  class NotProvisionedYet : public std::runtime_error {
   public:
    explicit NotProvisionedYet() : std::runtime_error("Device is not provisioned on-line yet") {}
  };

  SotaUptaneClient(Config &config_in, std::shared_ptr<INvStorage> storage_in, std::shared_ptr<HttpInterface> http_in,
                   std::shared_ptr<event::Channel> events_channel_in, const api::FlowControlToken *flow_control);

  SotaUptaneClient(Config &config_in, const std::shared_ptr<INvStorage> &storage_in)
      : SotaUptaneClient(config_in, storage_in, std::make_shared<HttpClient>(), nullptr, nullptr) {}

  void initialize();
  void addSecondary(const std::shared_ptr<SecondaryInterface> &sec);

  /**
   * Make one attempt at provisioning on-line.
   * If the device is already provisioned then this is a no-op.
   * @return True if the device has completed on-line provisioning
   */
  bool attemptProvision();

  result::Download downloadImages(const std::vector<Uptane::Target> &targets, UpdateType utype = UpdateType::kOnline);

  /** See Aktualizr::SetCustomHardwareInfo(Json::Value) */
  void setCustomHardwareInfo(Json::Value hwinfo) { custom_hardware_info_ = std::move(hwinfo); }
  void reportPause();
  void reportResume();
  void sendDeviceData();
  result::UpdateCheck fetchMeta();
  bool putManifest(const Json::Value &custom = Json::nullValue);
  result::Install uptaneInstall(const std::vector<Uptane::Target> &updates, UpdateType utype = UpdateType::kOnline);
  result::CampaignCheck campaignCheck();
  void campaignAccept(const std::string &campaign_id);
  void campaignDecline(const std::string &campaign_id);
  void campaignPostpone(const std::string &campaign_id);
  bool hasPendingUpdates() const;
  bool isInstallCompletionRequired();
  void completeInstall();
  void completePreviousSecondaryUpdates();
  std::vector<Uptane::Target> getStoredTargets() const { return package_manager_->getTargetFiles(); }
  void deleteStoredTarget(const Uptane::Target &target) { package_manager_->removeTargetFile(target); }
  std::ifstream openStoredTarget(const Uptane::Target &target);
  bool getEcuSerials(EcuSerials *serials) const { return provisioner_.GetEcuSerials(serials); }

#ifdef BUILD_OFFLINE_UPDATES
  result::UpdateCheck fetchMetaOffUpd(const boost::filesystem::path &source_path);
#endif

 private:
  FRIEND_TEST(Aktualizr, FullNoUpdates);
  FRIEND_TEST(Aktualizr, DeviceInstallationResult);
  FRIEND_TEST(Aktualizr, DeviceInstallationResultMetadata);
  FRIEND_TEST(Aktualizr, FullMultipleSecondaries);
  FRIEND_TEST(Aktualizr, CheckNoUpdates);
  FRIEND_TEST(Aktualizr, DownloadWithUpdates);
  FRIEND_TEST(Aktualizr, FinalizationFailure);
  FRIEND_TEST(Aktualizr, InstallationFailure);
  FRIEND_TEST(Aktualizr, AutoRebootAfterUpdate);
  FRIEND_TEST(Aktualizr, EmptyTargets);
  FRIEND_TEST(Aktualizr, FullOstreeUpdate);
  FRIEND_TEST(Aktualizr, DownloadNonOstreeBin);
  FRIEND_TEST(Uptane, AssembleManifestGood);
  FRIEND_TEST(Uptane, AssembleManifestBad);
  FRIEND_TEST(Uptane, InstallFakeGood);
  FRIEND_TEST(Uptane, restoreVerify);
  FRIEND_TEST(Uptane, PutManifest);
  FRIEND_TEST(Uptane, offlineIteration);
  FRIEND_TEST(Uptane, IgnoreUnknownUpdate);
  FRIEND_TEST(Uptane, kRejectAllTest);
  FRIEND_TEST(UptaneCI, ProvisionAndPutManifest);
  FRIEND_TEST(UptaneCI, CheckKeys);
  FRIEND_TEST(UptaneKey, Check);  // Note hacky name
  FRIEND_TEST(UptaneNetwork, DownloadFailure);
  FRIEND_TEST(UptaneNetwork, LogConnectivityRestored);
  FRIEND_TEST(UptaneOstree, InitialManifest);
  FRIEND_TEST(UptaneVector, Test);
  FRIEND_TEST(aktualizr_secondary_uptane, credentialsPassing);
  FRIEND_TEST(MetadataExpirationTest, MetadataExpirationAfterInstallationAndBeforeApplication);
  FRIEND_TEST(MetadataExpirationTest, MetadataExpirationAfterInstallationAndBeforeReboot);
  FRIEND_TEST(MetadataExpirationTest, MetadataExpirationBeforeInstallation);
  FRIEND_TEST(Delegation, IterateAll);
<<<<<<< HEAD
  friend class CheckForUpdate;       // for load tests
  friend class ProvisionDeviceTask;  // for load tests
  friend class SecondaryEcuInstallationJob;
=======
>>>>>>> c9072371

  /**
   * This operation requires that the device is provisioned.
   * Make one attempt at provisioning on-line, and if it fails throw a
   * ProvisioningFailed exception.
   */
  void requiresProvision();

  /**
   * This operation requires that the device is already provisioned.
   * If it isn't then immediately throw a NotProvisionedYet exception without
   * attempting any network communications.
   */
  void requiresAlreadyProvisioned();

  result::UpdateCheck checkUpdates(UpdateType utype = UpdateType::kOnline);
  result::UpdateStatus checkUpdatesOffline(const std::vector<Uptane::Target> &targets,
                                           UpdateType utype = UpdateType::kOnline);
  void uptaneIteration(std::vector<Uptane::Target> *targets, unsigned int *ecus_count,
                       UpdateType utype = UpdateType::kOnline);
  void uptaneOfflineIteration(std::vector<Uptane::Target> *targets, unsigned int *ecus_count,
                              UpdateType utype = UpdateType::kOnline);

  std::pair<bool, Uptane::Target> downloadImage(const Uptane::Target &target, UpdateType utype = UpdateType::kOnline);
  data::InstallationResult PackageInstall(const Uptane::Target &target);
  Json::Value AssembleManifest();
  std::exception_ptr getLastException() const { return last_exception; }
  Uptane::Target getCurrent() const { return package_manager_->getCurrent(); }

#ifdef BUILD_OFFLINE_UPDATES
  std::pair<bool, Uptane::Target> fetchImageOffUpd(const Uptane::Target &target,
                                                   const api::FlowControlToken *token = nullptr);
#endif

  data::InstallationResult PackageInstallSetResult(const Uptane::Target &target,
                                                   const Uptane::CorrelationId &correlation_id);
  void finalizeAfterReboot();
  // Part of sendDeviceData()
  void reportHwInfo();
  // Part of sendDeviceData()
  void reportInstalledPackages();
  // Called by sendDeviceData() and fetchMeta()
  void reportNetworkInfo();
  // Part of sendDeviceData()
  void reportAktualizrConfiguration();
  bool waitSecondariesReachable(const std::vector<Uptane::Target> &updates);
  void storeInstallationFailure(const data::InstallationResult &result);
  data::InstallationResult rotateSecondaryRoot(Uptane::RepositoryType repo, SecondaryInterface &secondary,
                                               UpdateType utype);
  void sendMetadataToEcus(const std::vector<Uptane::Target> &targets, data::InstallationResult *result,
                          std::string *raw_installation_report, UpdateType utype);

  bool putManifestSimple(const Json::Value &custom = Json::nullValue);
  void getNewTargets(std::vector<Uptane::Target> *new_targets, unsigned int *ecus_count = nullptr);
  void updateDirectorMeta(UpdateType utype = UpdateType::kOnline);
  void updateImageMeta(UpdateType utype = UpdateType::kOnline);
  void checkDirectorMetaOffline(UpdateType utype = UpdateType::kOnline);
  void checkImageMetaOffline(UpdateType utype = UpdateType::kOnline);

  void computeDeviceInstallationResult(data::InstallationResult *result, std::string *raw_installation_report);
  std::unique_ptr<Uptane::Target> findTargetInDelegationTree(const Uptane::Target &target, bool offline,
                                                             UpdateType utype = UpdateType::kOnline);
  std::unique_ptr<Uptane::Target> findTargetHelper(const Uptane::Targets &cur_targets,
                                                   const Uptane::Target &queried_target, int level, bool terminating,
                                                   bool offline, UpdateType utype);
  Uptane::LazyTargetsList allTargets() const;
  void startupCleanSecondaries();
  void checkAndUpdatePendingSecondaries();
  Uptane::EcuSerial primaryEcuSerial() { return provisioner_.PrimaryEcuSerial(); }
  boost::optional<Uptane::HardwareIdentifier> getEcuHwId(const Uptane::EcuSerial &serial);

  template <class T, class... Args>
  void sendEvent(Args &&...args) {
    std::shared_ptr<event::BaseEvent> event = std::make_shared<T>(std::forward<Args>(args)...);
    if (events_channel) {
      (*events_channel)(std::move(event));
    } else if (!event->isTypeOf<event::DownloadProgressReport>()) {
      LOG_INFO << "got " << event->variant << " event";
    }
  }

  Config &config;
  Uptane::DirectorRepository director_repo;
  Uptane::ImageRepository image_repo;
  Uptane::ManifestIssuer::Ptr uptane_manifest;
  std::shared_ptr<INvStorage> storage;
  std::shared_ptr<HttpInterface> http;
  std::shared_ptr<PackageManagerInterface> package_manager_;
  std::shared_ptr<KeyManager> key_manager_;
  std::shared_ptr<Uptane::Fetcher> uptane_fetcher;
  std::shared_ptr<Uptane::OfflineUpdateFetcher> uptane_fetcher_offupd;
  std::unique_ptr<ReportQueue> report_queue;
  std::shared_ptr<SecondaryProvider> secondary_provider_;
  std::shared_ptr<event::Channel> events_channel;
  std::exception_ptr last_exception;
  // ecu_serial => secondary*
  std::map<Uptane::EcuSerial, SecondaryInterface::Ptr> secondaries;
  std::mutex download_mutex;
  Provisioner provisioner_;
  Json::Value custom_hardware_info_{Json::nullValue};
  const api::FlowControlToken *flow_control_;
};

#endif  // SOTA_UPTANE_CLIENT_H_<|MERGE_RESOLUTION|>--- conflicted
+++ resolved
@@ -130,12 +130,7 @@
   FRIEND_TEST(MetadataExpirationTest, MetadataExpirationAfterInstallationAndBeforeReboot);
   FRIEND_TEST(MetadataExpirationTest, MetadataExpirationBeforeInstallation);
   FRIEND_TEST(Delegation, IterateAll);
-<<<<<<< HEAD
-  friend class CheckForUpdate;       // for load tests
-  friend class ProvisionDeviceTask;  // for load tests
   friend class SecondaryEcuInstallationJob;
-=======
->>>>>>> c9072371
 
   /**
    * This operation requires that the device is provisioned.
