#include "primary/sotauptaneclient.h"

#include <fnmatch.h>
#include <memory>
#include <utility>

#include "crypto/crypto.h"
#include "crypto/keymanager.h"
#include "libaktualizr/campaign.h"
#include "logging/logging.h"
#include "provisioner.h"
#include "uptane/exceptions.h"
#include "utilities/utils.h"

static void report_progress_cb(event::Channel *channel, const Uptane::Target &target, const std::string &description,
                               unsigned int progress) {
  if (channel == nullptr) {
    return;
  }
  auto event = std::make_shared<event::DownloadProgressReport>(target, description, progress);
  (*channel)(event);
}

/**
 * A utility class to compare targets between Image and Director repositories.
 * The definition of 'sameness' is in Target::MatchTarget().
 */
class TargetCompare {
 public:
  explicit TargetCompare(const Uptane::Target &target_in) : target(target_in) {}
  bool operator()(const Uptane::Target &in) const { return (in.MatchTarget(target)); }

 private:
  const Uptane::Target &target;
};

SotaUptaneClient::SotaUptaneClient(Config &config_in, std::shared_ptr<INvStorage> storage_in,
                                   std::shared_ptr<HttpInterface> http_in,
                                   std::shared_ptr<event::Channel> events_channel_in)
    : config(config_in),
      storage(std::move(storage_in)),
      http(std::move(http_in)),
      package_manager_(PackageManagerFactory::makePackageManager(config.pacman, config.bootloader, storage, http)),
      key_manager_(std::make_shared<KeyManager>(storage, config.keymanagerConfig())),
      uptane_fetcher(new Uptane::Fetcher(config, http)),
      events_channel(std::move(events_channel_in)),
      provisioner_(config.provision, storage, http, key_manager_, secondaries) {
  report_queue = std_::make_unique<ReportQueue>(config, http, storage);
  secondary_provider_ = SecondaryProviderBuilder::Build(config, storage, package_manager_);
}

void SotaUptaneClient::addSecondary(const std::shared_ptr<SecondaryInterface> &sec) {
  Uptane::EcuSerial serial = sec->getSerial();

  const auto map_it = secondaries.find(serial);
  if (map_it != secondaries.end()) {
    throw std::runtime_error(std::string("Multiple Secondaries found with the same serial: ") + serial.ToString());
  }

  secondaries.emplace(serial, sec);
  sec->init(secondary_provider_);
  provisioner_.SecondariesWereChanged();
}

bool SotaUptaneClient::attemptProvision() {
  bool already_provisioned = provisioner_.CurrentState() == Provisioner::State::kOk;
  if (already_provisioned) {
    return true;
  }
  if (!provisioner_.Attempt()) {
    return false;
  }
  // If we got here, provisioning occurred in this run, dump some debugging information
  LOG_INFO << "Primary ECU serial: " << provisioner_.PrimaryEcuSerial()
           << " with hardware ID: " << provisioner_.PrimaryHardwareIdentifier();

  LOG_INFO << "Device ID: " << provisioner_.DeviceId();
  LOG_INFO << "Device Gateway URL: " << config.tls.server;

  std::string subject;
  std::string issuer;
  std::string not_before;
  std::string not_after;
  key_manager_->getCertInfo(&subject, &issuer, &not_before, &not_after);
  LOG_INFO << "Certificate subject: " << subject;
  LOG_INFO << "Certificate issuer: " << issuer;
  LOG_INFO << "Certificate valid from: " << not_before << " until: " << not_after;
  LOG_DEBUG << "... provisioned OK";
  return true;
}

std::vector<Uptane::Target> SotaUptaneClient::findForEcu(const std::vector<Uptane::Target> &targets,
                                                         const Uptane::EcuSerial &ecu_id) {
  std::vector<Uptane::Target> result;
  for (auto it = targets.begin(); it != targets.end(); ++it) {
    if (it->ecus().find(ecu_id) != it->ecus().end()) {
      result.push_back(*it);
    }
  }
  return result;
}

data::InstallationResult SotaUptaneClient::PackageInstall(const Uptane::Target &target) {
  LOG_INFO << "Installing package using " << package_manager_->name() << " package manager";
  try {
    return package_manager_->install(target);
  } catch (std::exception &ex) {
    LOG_ERROR << "Installation failed: " << ex.what();
    return data::InstallationResult(data::ResultCode::Numeric::kInstallFailed, ex.what());
  }
}

void SotaUptaneClient::finalizeAfterReboot() {
  // TODO: consider bringing checkAndUpdatePendingSecondaries and the following functionality
  // to the common denominator
  if (!hasPendingUpdates()) {
    LOG_DEBUG << "No pending updates, continuing with initialization";
    return;
  }

  LOG_INFO << "Checking for a pending update to apply for Primary ECU";

  const Uptane::EcuSerial primary_ecu_serial = primaryEcuSerial();
  boost::optional<Uptane::Target> pending_target;
  storage->loadInstalledVersions(primary_ecu_serial.ToString(), nullptr, &pending_target);

  if (!pending_target) {
    LOG_ERROR << "No pending update for Primary ECU found, continuing with initialization";
    return;
  }

  LOG_INFO << "Pending update for Primary ECU was found, trying to apply it...";

  data::InstallationResult install_res = package_manager_->finalizeInstall(*pending_target);

  if (install_res.result_code == data::ResultCode::Numeric::kNeedCompletion) {
    LOG_INFO << "Pending update for Primary ECU was not applied because reboot was not detected, "
                "continuing with initialization";
    return;
  }

  storage->saveEcuInstallationResult(primary_ecu_serial, install_res);

  const std::string correlation_id = pending_target->correlation_id();
  if (install_res.success) {
    storage->saveInstalledVersion(primary_ecu_serial.ToString(), *pending_target, InstalledVersionUpdateMode::kCurrent);

    report_queue->enqueue(std_::make_unique<EcuInstallationCompletedReport>(primary_ecu_serial, correlation_id, true));
  } else {
    // finalize failed, unset pending flag so that the rest of the Uptane process can go forward again
    storage->saveInstalledVersion(primary_ecu_serial.ToString(), *pending_target, InstalledVersionUpdateMode::kNone);
    report_queue->enqueue(std_::make_unique<EcuInstallationCompletedReport>(primary_ecu_serial, correlation_id, false));
  }

  director_repo.dropTargets(*storage);  // fix for OTA-2587, listen to backend again after end of install

  data::InstallationResult ir;
  std::string raw_report;
  computeDeviceInstallationResult(&ir, &raw_report);
  storage->storeDeviceInstallationResult(ir, raw_report, correlation_id);
  putManifestSimple();
}

data::InstallationResult SotaUptaneClient::PackageInstallSetResult(const Uptane::Target &target) {
  data::InstallationResult result;
  Uptane::EcuSerial ecu_serial = primaryEcuSerial();

  // This is to recover more gracefully if the install process was interrupted
  // but ends up booting the new version anyway (e.g: OSTree finished
  // deploying but the device restarted before the final saveInstalledVersion
  // was called).
  // By storing the version in the table (as uninstalled), we can still pick
  // up some metadata
  // TODO: we do not detect the incomplete install at aktualizr start in that
  // case, it should ideally report a meaningful error.
  storage->saveInstalledVersion(ecu_serial.ToString(), target, InstalledVersionUpdateMode::kNone);

  result = PackageInstall(target);
  if (result.result_code.num_code == data::ResultCode::Numeric::kOk) {
    // simple case: update already completed
    storage->saveInstalledVersion(ecu_serial.ToString(), target, InstalledVersionUpdateMode::kCurrent);
  } else if (result.result_code.num_code == data::ResultCode::Numeric::kNeedCompletion) {
    // OSTree case: need reboot
    storage->saveInstalledVersion(ecu_serial.ToString(), target, InstalledVersionUpdateMode::kPending);
  }
  storage->saveEcuInstallationResult(ecu_serial, result);
  return result;
}

/* Hardware info is treated differently than the other device data. The default
 * info (supplied via lshw) is only sent once and never again, even if it
 * changes. (Unfortunately, it can change often due to CPU frequency scaling.)
 * However, users can provide custom info via the API, and that will be sent if
 * it has changed. */
void SotaUptaneClient::reportHwInfo() {
  Json::Value hw_info;
  std::string stored_hash;
  storage->loadDeviceDataHash("hardware_info", &stored_hash);

  if (custom_hardware_info_.empty()) {
    if (!stored_hash.empty()) {
      LOG_TRACE << "Not reporting default hardware information because it has already been reported";
      return;
    }
    hw_info = Utils::getHardwareInfo();
    if (hw_info.empty()) {
      LOG_WARNING << "Unable to fetch hardware information from host system.";
      return;
    }
  } else {
    hw_info = custom_hardware_info_;
  }

  const Hash new_hash = Hash::generate(Hash::Type::kSha256, Utils::jsonToCanonicalStr(hw_info));
  if (new_hash != Hash(Hash::Type::kSha256, stored_hash)) {
    if (custom_hardware_info_.empty()) {
      LOG_DEBUG << "Reporting default hardware information";
    } else {
      LOG_DEBUG << "Reporting custom hardware information";
    }
    const HttpResponse response = http->put(config.tls.server + "/system_info", hw_info);
    if (response.isOk()) {
      storage->storeDeviceDataHash("hardware_info", new_hash.HashString());
    }
  } else {
    LOG_TRACE << "Not reporting hardware information because it has not changed";
  }
}

void SotaUptaneClient::reportInstalledPackages() {
  const Json::Value packages = package_manager_->getInstalledPackages();
  const Hash new_hash = Hash::generate(Hash::Type::kSha256, Utils::jsonToCanonicalStr(packages));
  std::string stored_hash;
  if (!(storage->loadDeviceDataHash("installed_packages", &stored_hash) &&
        new_hash == Hash(Hash::Type::kSha256, stored_hash))) {
    LOG_DEBUG << "Reporting installed packages";
    const HttpResponse response = http->put(config.tls.server + "/core/installed", packages);
    if (response.isOk()) {
      storage->storeDeviceDataHash("installed_packages", new_hash.HashString());
    }
  } else {
    LOG_TRACE << "Not reporting installed packages because they have not changed";
  }
}

void SotaUptaneClient::reportNetworkInfo() {
  if (!config.telemetry.report_network) {
    LOG_TRACE << "Not reporting network information because telemetry is disabled";
    return;
  }

  Json::Value network_info;
  try {
    network_info = Utils::getNetworkInfo();
  } catch (const std::exception &ex) {
    LOG_ERROR << "Failed to get network info: " << ex.what();
    return;
  }
  const Hash new_hash = Hash::generate(Hash::Type::kSha256, Utils::jsonToCanonicalStr(network_info));
  std::string stored_hash;
  if (!(storage->loadDeviceDataHash("network_info", &stored_hash) &&
        new_hash == Hash(Hash::Type::kSha256, stored_hash))) {
    LOG_DEBUG << "Reporting network information";
    const HttpResponse response = http->put(config.tls.server + "/system_info/network", network_info);
    if (response.isOk()) {
      storage->storeDeviceDataHash("network_info", new_hash.HashString());
    }
  } else {
    LOG_TRACE << "Not reporting network information because it has not changed";
  }
}

void SotaUptaneClient::reportAktualizrConfiguration() {
  if (!config.telemetry.report_config) {
    LOG_TRACE << "Not reporting libaktualizr configuration because telemetry is disabled";
    return;
  }

  std::stringstream conf_ss;
  config.writeToStream(conf_ss);
  const std::string conf_str = conf_ss.str();
  const Hash new_hash = Hash::generate(Hash::Type::kSha256, conf_str);
  std::string stored_hash;
  if (!(storage->loadDeviceDataHash("configuration", &stored_hash) &&
        new_hash == Hash(Hash::Type::kSha256, stored_hash))) {
    LOG_DEBUG << "Reporting libaktualizr configuration";
    const HttpResponse response = http->post(config.tls.server + "/system_info/config", "application/toml", conf_str);
    if (response.isOk()) {
      storage->storeDeviceDataHash("configuration", new_hash.HashString());
    }
  } else {
    LOG_TRACE << "Not reporting libaktualizr configuration because it has not changed";
  }
}

Json::Value SotaUptaneClient::AssembleManifest() {
  Json::Value manifest;  // signed top-level
  Uptane::EcuSerial primary_ecu_serial = primaryEcuSerial();
  manifest["primary_ecu_serial"] = primary_ecu_serial.ToString();

  // first part: report current version/state of all ECUs
  Json::Value version_manifest;

  Json::Value primary_manifest = uptane_manifest->assembleManifest(package_manager_->getCurrent());
  std::vector<std::pair<Uptane::EcuSerial, int64_t>> ecu_cnt;
  std::string report_counter;
  if (!storage->loadEcuReportCounter(&ecu_cnt) || ecu_cnt.empty()) {
    LOG_ERROR << "No ECU version report counter, please check the database!";
    // TODO: consider not sending manifest at all in this case, or maybe retry
  } else {
    report_counter = std::to_string(ecu_cnt[0].second + 1);
    storage->saveEcuReportCounter(ecu_cnt[0].first, ecu_cnt[0].second + 1);
  }
  version_manifest[primary_ecu_serial.ToString()] = uptane_manifest->sign(primary_manifest, report_counter);

  for (auto it = secondaries.begin(); it != secondaries.end(); it++) {
    const Uptane::EcuSerial &ecu_serial = it->first;
    Uptane::Manifest secmanifest;
    try {
      secmanifest = it->second->getManifest();
    } catch (const std::exception &ex) {
      // Not critical; it might just be temporarily offline.
      LOG_DEBUG << "Failed to get manifest from Secondary with serial " << ecu_serial << ": " << ex.what();
    }

    bool from_cache = false;
    if (secmanifest.empty()) {
      // Could not get the Secondary manifest directly, so just use a cached value.
      std::string cached;
      if (storage->loadCachedEcuManifest(ecu_serial, &cached)) {
        LOG_WARNING << "Could not reach Secondary " << ecu_serial << ", sending a cached version of its manifest";
        secmanifest = Utils::parseJSON(cached);
        from_cache = true;
      } else {
        LOG_ERROR << "Failed to get a valid manifest from Secondary with serial " << ecu_serial << " or from cache!";
        continue;
      }
    }

    bool verified = false;
    try {
      verified = secmanifest.verifySignature(it->second->getPublicKey());
    } catch (const std::exception &ex) {
      LOG_ERROR << "Failed to get public key from Secondary with serial " << ecu_serial << ": " << ex.what();
    }
    if (verified) {
      version_manifest[ecu_serial.ToString()] = secmanifest;
      if (!from_cache) {
        storage->storeCachedEcuManifest(ecu_serial, Utils::jsonToCanonicalStr(secmanifest));
      }
    } else {
      // TODO(OTA-4305): send a corresponding event/report in this case
      LOG_ERROR << "Invalid manifest or signature reported by Secondary: "
                << " serial: " << ecu_serial << " manifest: " << secmanifest;
    }
  }
  manifest["ecu_version_manifests"] = version_manifest;

  // second part: report installation results
  Json::Value installation_report;

  data::InstallationResult dev_result;
  std::string raw_report;
  std::string correlation_id;
  bool has_results = storage->loadDeviceInstallationResult(&dev_result, &raw_report, &correlation_id);
  if (has_results) {
    if (!(dev_result.isSuccess() || dev_result.needCompletion())) {
      director_repo.dropTargets(*storage);  // fix for OTA-2587, listen to backend again after end of install
    }

    installation_report["result"] = dev_result.toJson();
    installation_report["raw_report"] = raw_report;
    installation_report["correlation_id"] = correlation_id;
    installation_report["items"] = Json::arrayValue;

    std::vector<std::pair<Uptane::EcuSerial, data::InstallationResult>> ecu_results;
    storage->loadEcuInstallationResults(&ecu_results);
    for (const auto &r : ecu_results) {
      Uptane::EcuSerial serial = r.first;
      data::InstallationResult res = r.second;

      Json::Value item;
      item["ecu"] = serial.ToString();
      item["result"] = res.toJson();

      installation_report["items"].append(item);
    }

    manifest["installation_report"]["content_type"] = "application/vnd.com.here.otac.installationReport.v1";
    manifest["installation_report"]["report"] = installation_report;
  } else {
    LOG_DEBUG << "No installation result to report in manifest";
  }

  return manifest;
}

bool SotaUptaneClient::hasPendingUpdates() const { return storage->hasPendingInstall(); }

void SotaUptaneClient::initialize() {
  provisioner_.Prepare();

  uptane_manifest = std::make_shared<Uptane::ManifestIssuer>(key_manager_, provisioner_.PrimaryEcuSerial());

  finalizeAfterReboot();

  attemptProvision();
}

void SotaUptaneClient::requiresProvision() {
  if (!attemptProvision()) {
    throw ProvisioningFailed();
  }
}

void SotaUptaneClient::requiresAlreadyProvisioned() {
  if (provisioner_.CurrentState() != Provisioner::State::kOk) {
    throw NotProvisionedYet();
  }
}

<<<<<<< HEAD
void SotaUptaneClient::updateDirectorMeta(UpdateType utype) {
=======
void SotaUptaneClient::updateDirectorMeta() {
  requiresProvision();
>>>>>>> a7983c56
  try {
    if (utype == UpdateType::kOffline) {
      // Use the offline-update logic with a fetcher that knows about the
      // organization of the offline-update image.
#ifdef BUILD_OFFLINE_UPDATES
      director_repo.updateMetaOffUpd(*storage, *uptane_fetcher_offupd);
#else
      LOG_WARNING << "updateDirectorMeta: offline-updates feature is disabled!";
#endif
    } else {
      director_repo.updateMeta(*storage, *uptane_fetcher);
    }
  } catch (const std::exception &e) {
    LOG_ERROR << "Director metadata update failed: " << e.what();
    throw;
  }
}

<<<<<<< HEAD
void SotaUptaneClient::updateImageMeta(UpdateType utype) {
=======
void SotaUptaneClient::updateImageMeta() {
  requiresProvision();
>>>>>>> a7983c56
  try {
    if (utype == UpdateType::kOffline) {
      // Use the offline-update logic with a fetcher that knows about the
      // organization of the offline-update image.
#ifdef BUILD_OFFLINE_UPDATES
      image_repo.updateMetaOffUpd(*storage, *uptane_fetcher_offupd);
#else
      LOG_WARNING << "updateImageMeta: offline-updates feature is disabled!";
#endif
    } else {
      image_repo.updateMeta(*storage, *uptane_fetcher);
    }
  } catch (const std::exception &e) {
    LOG_ERROR << "Failed to update Image repo metadata: " << e.what();
    throw;
  }
}

<<<<<<< HEAD
void SotaUptaneClient::checkDirectorMetaOffline(UpdateType utype) {
=======
void SotaUptaneClient::checkDirectorMetaOffline() {
  requiresAlreadyProvisioned();
>>>>>>> a7983c56
  try {
    if (utype == UpdateType::kOffline) {
#ifdef BUILD_OFFLINE_UPDATES
      director_repo.checkMetaOfflineOffUpd(*storage);
#else
      LOG_WARNING << "checkDirectorMetaOffline: offline-updates feature is disabled!";
#endif
    } else {
      director_repo.checkMetaOffline(*storage);
    }
  } catch (const std::exception &e) {
    LOG_ERROR << "Failed to check Director metadata: " << e.what();
    throw;
  }
}

<<<<<<< HEAD
void SotaUptaneClient::checkImageMetaOffline(UpdateType utype) {
=======
void SotaUptaneClient::checkImageMetaOffline() {
  requiresAlreadyProvisioned();
>>>>>>> a7983c56
  try {
    if (utype == UpdateType::kOffline) {
#ifdef BUILD_OFFLINE_UPDATES
      image_repo.checkMetaOfflineOffUpd(*storage);
#else
      LOG_WARNING << "checkImageMetaOffline: offline-updates feature is disabled!";
#endif
    } else {
      image_repo.checkMetaOffline(*storage);
    }
  } catch (const std::exception &e) {
    LOG_ERROR << "Failed to check Image repo metadata: " << e.what();
  }
}

void SotaUptaneClient::computeDeviceInstallationResult(data::InstallationResult *result,
                                                       std::string *raw_installation_report) {
  data::InstallationResult device_installation_result =
      data::InstallationResult(data::ResultCode::Numeric::kOk, "Device has been successfully installed");
  std::string raw_ir = "Installation succesful";

  do {
    std::vector<std::pair<Uptane::EcuSerial, data::InstallationResult>> ecu_results;

    if (!storage->loadEcuInstallationResults(&ecu_results)) {
      // failed to load ECUs' installation result
      device_installation_result = data::InstallationResult(data::ResultCode::Numeric::kInternalError,
                                                            "Unable to get installation results from ECUs");
      raw_ir = "Failed to load ECU installation results";
      break;
    }

    std::string result_code_err_str;

    for (const auto &r : ecu_results) {
      auto ecu_serial = r.first;
      auto installation_res = r.second;

      auto hw_id = getEcuHwId(ecu_serial);

      if (!hw_id) {
        // couldn't find any ECU with the given serial/ID
        device_installation_result = data::InstallationResult(data::ResultCode::Numeric::kInternalError,
                                                              "Unable to get installation results from ECUs");

        raw_ir = "Failed to find an ECU with the given serial: " + ecu_serial.ToString();
        break;
      }

      if (installation_res.needCompletion()) {
        // one of the ECUs needs completion, aka an installation finalization
        device_installation_result =
            data::InstallationResult(data::ResultCode::Numeric::kNeedCompletion,
                                     "ECU needs completion/finalization to be installed: " + ecu_serial.ToString());
        raw_ir = "ECU needs completion/finalization to be installed: " + ecu_serial.ToString();
        break;
      }

      // format:
      // ecu1_hwid:failure1|ecu2_hwid:failure2
      if (!installation_res.isSuccess()) {
        const std::string ecu_code_str = (*hw_id).ToString() + ":" + installation_res.result_code.ToString();
        result_code_err_str += (!result_code_err_str.empty() ? "|" : "") + ecu_code_str;
      }
    }

    if (!result_code_err_str.empty()) {
      // installation on at least one of the ECUs has failed
      device_installation_result =
          data::InstallationResult(data::ResultCode(data::ResultCode::Numeric::kInstallFailed, result_code_err_str),
                                   "Installation failed on one or more ECUs");
      raw_ir = "Installation failed on one or more ECUs";

      break;
    }

  } while (false);

  if (result != nullptr) {
    *result = device_installation_result;
  }

  if (raw_installation_report != nullptr) {
    *raw_installation_report = raw_ir;
  }
}

void SotaUptaneClient::getNewTargets(std::vector<Uptane::Target> *new_targets, unsigned int *ecus_count) {
  const std::vector<Uptane::Target> targets = director_repo.getTargets().targets;
  const Uptane::EcuSerial primary_ecu_serial = primaryEcuSerial();
  if (ecus_count != nullptr) {
    *ecus_count = 0;
  }
  for (const Uptane::Target &target : targets) {
    bool is_new = false;
    for (const auto &ecu : target.ecus()) {
      const Uptane::EcuSerial ecu_serial = ecu.first;
      const Uptane::HardwareIdentifier hw_id = ecu.second;

      // 5.4.4.6.8. If checking Targets metadata from the Director repository,
      // and the ECU performing the verification is the Primary ECU, check that
      // all listed ECU identifiers correspond to ECUs that are actually present
      // in the vehicle.
      const auto hw_id_known = getEcuHwId(ecu_serial);
      if (!hw_id_known) {
        // This is triggered if a Secondary is removed after an update was
        // installed on it because of the empty targets optimization.
        // Thankfully if the Director issues new Targets, it fixes itself.
        LOG_ERROR << "Unknown ECU ID in Director Targets metadata: " << ecu_serial;
        throw Uptane::BadEcuId(target.filename());
      }

      if (*hw_id_known != hw_id) {
        LOG_ERROR << "Wrong hardware identifier for ECU " << ecu_serial;
        throw Uptane::BadHardwareId(target.filename());
      }

      boost::optional<Uptane::Target> current_version;
      if (!storage->loadInstalledVersions(ecu_serial.ToString(), &current_version, nullptr)) {
        LOG_WARNING << "Could not load currently installed version for ECU ID: " << ecu_serial;
        break;
      }

      if (!current_version) {
        LOG_WARNING << "Current version for ECU ID: " << ecu_serial << " is unknown";
        is_new = true;
      } else if (current_version->MatchTarget(target)) {
        // Do nothing; target is already installed.
      } else if (current_version->filename() == target.filename()) {
        // TODO: [OFFUPD] Is this condition okay for offline-updates?
        LOG_ERROR << "Director Target filename matches currently installed version, but content differs!";
        throw Uptane::TargetContentMismatch(target.filename());
      } else {
        is_new = true;
      }

      // Reject non-OSTree updates for the Primary if using OSTree.
      // TODO(OTA-4939): Unify this with the check in
      // PackageManagerFake::fetchTarget() and make it more generic.
      if (primary_ecu_serial == ecu_serial) {
        if (!target.IsOstree() && config.pacman.type == PACKAGE_MANAGER_OSTREE) {
          LOG_ERROR << "Cannot install a non-OSTree package on an OSTree system";
          throw Uptane::InvalidTarget(target.filename());
        }
      }

      if (is_new && ecus_count != nullptr) {
        (*ecus_count)++;
      }
      // no updates for this image => continue
    }
    if (is_new) {
      new_targets->push_back(target);
    }
  }
}

// NOLINTNEXTLINE(misc-no-recursion)
std::unique_ptr<Uptane::Target> SotaUptaneClient::findTargetHelper(const Uptane::Targets &cur_targets,
                                                                   const Uptane::Target &queried_target, int level,
                                                                   bool terminating, bool offline, UpdateType utype) {
  TargetCompare target_comp(queried_target);
  const auto it = std::find_if(cur_targets.targets.cbegin(), cur_targets.targets.cend(), target_comp);
  if (it != cur_targets.targets.cend()) {
    return std_::make_unique<Uptane::Target>(*it);
  }

  if (terminating || level >= Uptane::kDelegationsMaxDepth) {
    return std::unique_ptr<Uptane::Target>(nullptr);
  }

  for (const auto &delegate_name : cur_targets.delegated_role_names_) {
    Uptane::Role delegate_role = Uptane::Role::Delegation(delegate_name);
    auto patterns = cur_targets.paths_for_role_.find(delegate_role);
    if (patterns == cur_targets.paths_for_role_.end()) {
      continue;
    }

    bool match = false;
    for (const auto &pattern : patterns->second) {
      if (fnmatch(pattern.c_str(), queried_target.filename().c_str(), 0) == 0) {
        match = true;
        break;
      }
    }
    if (!match) {
      continue;
    }

    // Target name matches one of the patterns

    Uptane::Targets delegation;
    if (utype == UpdateType::kOffline) {
      // TODO: [OFFUPD] Protect with an #ifdef ??
      delegation = Uptane::getTrustedDelegation(delegate_role, cur_targets, image_repo, *storage,
                                                *uptane_fetcher_offupd, offline);
    } else {
      delegation =
          Uptane::getTrustedDelegation(delegate_role, cur_targets, image_repo, *storage, *uptane_fetcher, offline);
    }
    if (delegation.isExpired(TimeStamp::Now())) {
      continue;
    }

    auto is_terminating = cur_targets.terminating_role_.find(delegate_role);
    if (is_terminating == cur_targets.terminating_role_.end()) {
      throw Uptane::Exception("image", "Inconsistent delegations");
    }

    // NOLINTNEXTLINE(misc-no-recursion)
    auto found_target = findTargetHelper(delegation, queried_target, level + 1, is_terminating->second, offline, utype);
    if (found_target != nullptr) {
      return found_target;
    }
  }

  return std::unique_ptr<Uptane::Target>(nullptr);
}

std::unique_ptr<Uptane::Target> SotaUptaneClient::findTargetInDelegationTree(const Uptane::Target &target, bool offline,
                                                                             UpdateType utype) {
  auto toplevel_targets = image_repo.getTargets();
  if (toplevel_targets == nullptr) {
    return std::unique_ptr<Uptane::Target>(nullptr);
  }

  return findTargetHelper(*toplevel_targets, target, 0, false, offline, utype);
}

result::Download SotaUptaneClient::downloadImages(const std::vector<Uptane::Target> &targets,
<<<<<<< HEAD
                                                  const api::FlowControlToken *token, UpdateType utype) {
=======
                                                  const api::FlowControlToken *token) {
  requiresAlreadyProvisioned();
>>>>>>> a7983c56
  // Uptane step 4 - download all the images and verify them against the metadata (for OSTree - pull without
  // deploying)
  std::lock_guard<std::mutex> guard(download_mutex);
  result::Download result;
  std::vector<Uptane::Target> downloaded_targets;

  result::UpdateStatus update_status;
  try {
    update_status = checkUpdatesOffline(targets, utype);
  } catch (const std::exception &e) {
    last_exception = std::current_exception();
    update_status = result::UpdateStatus::kError;
  }

  if (update_status == result::UpdateStatus::kNoUpdatesAvailable) {
    result = result::Download({}, result::DownloadStatus::kNothingToDownload, "");
  } else if (update_status == result::UpdateStatus::kError) {
    result = result::Download(downloaded_targets, result::DownloadStatus::kError, "Error rechecking stored metadata.");
    storeInstallationFailure(
        data::InstallationResult(data::ResultCode::Numeric::kInternalError, "Error rechecking stored metadata."));
  }

  if (update_status != result::UpdateStatus::kUpdatesAvailable) {
    sendEvent<event::AllDownloadsComplete>(result);
    return result;
  }

  for (const auto &target : targets) {
    auto res = downloadImage(target, token, utype);
    if (res.first) {
      downloaded_targets.push_back(res.second);
    }
  }

  if (targets.size() == downloaded_targets.size()) {
    result = result::Download(downloaded_targets, result::DownloadStatus::kSuccess, "");
  } else {
    if (downloaded_targets.empty()) {
      LOG_ERROR << "0 of " << targets.size() << " targets were successfully downloaded.";
      result = result::Download(downloaded_targets, result::DownloadStatus::kError, "Each target download has failed");
    } else {
      LOG_ERROR << "Only " << downloaded_targets.size() << " of " << targets.size() << " were successfully downloaded.";
      result = result::Download(downloaded_targets, result::DownloadStatus::kPartialSuccess, "");
    }
    storeInstallationFailure(
        data::InstallationResult(data::ResultCode::Numeric::kDownloadFailed, "Target download failed."));
  }

  sendEvent<event::AllDownloadsComplete>(result);
  return result;
}

void SotaUptaneClient::reportPause() {
  const std::string &correlation_id = director_repo.getCorrelationId();
  report_queue->enqueue(std_::make_unique<DevicePausedReport>(correlation_id));
}

void SotaUptaneClient::reportResume() {
  const std::string &correlation_id = director_repo.getCorrelationId();
  report_queue->enqueue(std_::make_unique<DeviceResumedReport>(correlation_id));
}

std::pair<bool, Uptane::Target> SotaUptaneClient::downloadImage(const Uptane::Target &target,
                                                                const api::FlowControlToken *token, UpdateType utype) {
  // TODO: [OFFUPD] How should we deal with the correlationId?
  const std::string &correlation_id = director_repo.getCorrelationId();
  // send an event for all ECUs that are touched by this target
  for (const auto &ecu : target.ecus()) {
    report_queue->enqueue(std_::make_unique<EcuDownloadStartedReport>(ecu.first, correlation_id));
  }

  // Note: handle exceptions from here so that we can send reports and
  // DownloadTargetComplete events in all cases. We might want to move these to
  // downloadImages but aktualizr-lite currently calls this method directly.

  bool success = false;
  try {
    KeyManager keys(storage, config.keymanagerConfig());
    keys.loadKeys();
    auto prog_cb = [this](const Uptane::Target &t, const std::string &description, unsigned int progress) {
      report_progress_cb(events_channel.get(), t, description, progress);
    };

    const Uptane::EcuSerial &primary_ecu_serial = primaryEcuSerial();

    if (target.IsForEcu(primary_ecu_serial) || !target.IsOstree()) {
      const int max_tries = 3;
      int tries = 0;
      std::chrono::milliseconds wait(500);

      for (; tries < max_tries; tries++) {
        if (utype == UpdateType::kOffline) {
#ifdef BUILD_OFFLINE_UPDATES
          success = package_manager_->fetchTargetOffUpd(target, *uptane_fetcher_offupd, keys, prog_cb, token);
#else
          success = false;
#endif
        } else {
          success = package_manager_->fetchTarget(target, *uptane_fetcher, keys, prog_cb, token);
        }
        // Skip trying to fetch the 'target' if control flow token transaction
        // was set to the 'abort' or 'pause' state, see the CommandQueue and FlowControlToken.
        if (success || (token != nullptr && !token->canContinue(false))) {
          break;
        } else if (tries < max_tries - 1) {
          std::this_thread::sleep_for(wait);
          wait *= 2;
        }
      }
      if (!success) {
        LOG_ERROR << "Download unsuccessful after " << tries << " attempts.";
        // TODO: Throw more meaningful exceptions. Failure can be caused by more
        // than just a hash mismatch. However, this is purely internal and
        // mostly just relevant for testing.
        throw Uptane::TargetHashMismatch(target.filename());
      }
    } else {
      // we emulate successful download in case of the Secondary OSTree update
      success = true;
    }
  } catch (const std::exception &e) {
    LOG_ERROR << "Error downloading image: " << e.what();
    last_exception = std::current_exception();
  }

  // send this asynchronously before `sendEvent`, so that the report timestamp
  // would not be delayed by callbacks on events
  for (const auto &ecu : target.ecus()) {
    report_queue->enqueue(std_::make_unique<EcuDownloadCompletedReport>(ecu.first, correlation_id, success));
  }

  sendEvent<event::DownloadTargetComplete>(target, success);
  return {success, target};
}

void SotaUptaneClient::uptaneIteration(std::vector<Uptane::Target> *targets, unsigned int *ecus_count,
                                       UpdateType utype) {
  updateDirectorMeta(utype);

  std::vector<Uptane::Target> tmp_targets;
  unsigned int ecus;
  try {
    // PURE-2 step 5
    getNewTargets(&tmp_targets, &ecus);
  } catch (const std::exception &e) {
    LOG_ERROR << "Inconsistency between Director metadata and available ECUs: " << e.what();
    throw;
  }

  if (!tmp_targets.empty()) {
    LOG_INFO << "New updates found in Director metadata. Checking Image repo metadata...";
    updateImageMeta(utype);
  }

  if (targets != nullptr) {
    *targets = std::move(tmp_targets);
  }
  if (ecus_count != nullptr) {
    *ecus_count = ecus;
  }
}

void SotaUptaneClient::uptaneOfflineIteration(std::vector<Uptane::Target> *targets, unsigned int *ecus_count,
                                              UpdateType utype) {
  checkDirectorMetaOffline(utype);

  std::vector<Uptane::Target> tmp_targets;
  unsigned int ecus;
  try {
    getNewTargets(&tmp_targets, &ecus);
  } catch (const std::exception &e) {
    LOG_ERROR << "Inconsistency between Director metadata and available ECUs: " << e.what();
    throw;
  }

  if (!tmp_targets.empty()) {
    LOG_DEBUG << "New updates found in stored Director metadata. Checking stored Image repo metadata...";
    checkImageMetaOffline(utype);
  }

  if (targets != nullptr) {
    *targets = std::move(tmp_targets);
  }
  if (ecus_count != nullptr) {
    *ecus_count = ecus;
  }
}

void SotaUptaneClient::sendDeviceData() {
  requiresProvision();

  reportHwInfo();
  reportInstalledPackages();
  reportNetworkInfo();
  reportAktualizrConfiguration();
  sendEvent<event::SendDeviceDataComplete>();
}

result::UpdateCheck SotaUptaneClient::fetchMeta() {
  requiresProvision();

  result::UpdateCheck result;

  reportNetworkInfo();

  if (hasPendingUpdates()) {
    // if there are some pending updates check if the Secondaries' pending updates have been applied
    LOG_INFO << "The current update is pending. Check if pending ECUs has been already updated";
    checkAndUpdatePendingSecondaries();
  }

  if (hasPendingUpdates()) {
    // if there are still some pending updates just return, don't check for new updates
    // no need in update checking if there are some pending updates
    LOG_INFO << "An update is pending. Skipping check for update until installation is complete.";
    return result::UpdateCheck({}, 0, result::UpdateStatus::kError, Json::nullValue,
                               "There are pending updates, no new updates are checked");
  }

  // Uptane step 1 (build the vehicle version manifest):
  if (!putManifestSimple()) {
    LOG_ERROR << "Error sending manifest!";
  }
  result = checkUpdates();
  sendEvent<event::UpdateCheckComplete>(result);

  return result;
}

result::UpdateCheck SotaUptaneClient::checkUpdates(UpdateType utype) {
  result::UpdateCheck result;

  std::vector<Uptane::Target> updates;
  unsigned int ecus_count = 0;
  try {
    uptaneIteration(&updates, &ecus_count, utype);
  } catch (const std::exception &e) {
    last_exception = std::current_exception();
    result = result::UpdateCheck({}, 0, result::UpdateStatus::kError, Json::nullValue, "Could not update metadata.");
    return result;
  }

  std::string director_targets;
  if (utype == UpdateType::kOnline &&
      !storage->loadNonRoot(&director_targets, Uptane::RepositoryType::Director(), Uptane::Role::Targets())) {
    result = result::UpdateCheck({}, 0, result::UpdateStatus::kError, Json::nullValue, "Could not update metadata.");
    return result;
  } else if (utype == UpdateType::kOffline &&
             !storage->loadNonRoot(&director_targets, Uptane::RepositoryType::Director(),
                                   Uptane::Role::OfflineUpdates())) {
    result =
        result::UpdateCheck({}, 0, result::UpdateStatus::kError, Json::nullValue, "Could not update offline metadata.");
    return result;
  }

  if (updates.empty()) {
    LOG_DEBUG << "No new updates found in Uptane metadata.";
    result =
        result::UpdateCheck({}, 0, result::UpdateStatus::kNoUpdatesAvailable, Utils::parseJSON(director_targets), "");
    return result;
  }

  // 5.4.4.2.10.: Verify that Targets metadata from the Director and Image
  // repositories match. A Primary ECU MUST perform this check on metadata for
  // all images listed in the Targets metadata file from the Director
  // repository.
  // PURE-2 step 9
  try {
    for (auto &target : updates) {
      auto image_target = findTargetInDelegationTree(target, false, utype);
      if (image_target == nullptr) {
        // TODO: Could also be a missing target or delegation expiration.
        LOG_ERROR << "No matching target in Image repo Targets metadata for " << target;
        throw Uptane::TargetMismatch(target.filename());
      }
      // If the URL from the Director is unset, but the URL from the Image repo
      // is set, use that.
      if (target.uri().empty() && !image_target->uri().empty()) {
        target.setUri(image_target->uri());
      }
    }
  } catch (const std::exception &e) {
    last_exception = std::current_exception();
    LOG_ERROR << e.what();
    result = result::UpdateCheck({}, 0, result::UpdateStatus::kError, Utils::parseJSON(director_targets),
                                 "Target mismatch.");
    storeInstallationFailure(
        data::InstallationResult(data::ResultCode::Numeric::kVerificationFailed, "Metadata verification failed."));
    return result;
  }

  result = result::UpdateCheck(updates, ecus_count, result::UpdateStatus::kUpdatesAvailable,
                               Utils::parseJSON(director_targets), "");
  if (updates.size() == 1) {
    LOG_INFO << "1 new update found in both Director and Image repo metadata.";
  } else {
    LOG_INFO << updates.size() << " new updates found in both Director and Image repo metadata.";
  }
  return result;
}

result::UpdateStatus SotaUptaneClient::checkUpdatesOffline(const std::vector<Uptane::Target> &targets,
                                                           UpdateType utype) {
  if (hasPendingUpdates()) {
    // no need in update checking if there are some pending updates
    LOG_INFO << "An update is pending. Skipping stored metadata check until installation is complete.";
    return result::UpdateStatus::kError;
  }

  if (targets.empty()) {
    LOG_WARNING << "Requested targets vector is empty. Nothing to do.";
    return result::UpdateStatus::kError;
  }

  std::vector<Uptane::Target> director_targets;
  unsigned int ecus_count = 0;
  try {
    uptaneOfflineIteration(&director_targets, &ecus_count, utype);
  } catch (const std::exception &e) {
    LOG_ERROR << "Aborting; invalid Uptane metadata in storage.";
    throw;
  }

  if (director_targets.empty()) {
    LOG_ERROR << "No new updates found while rechecking stored Director Targets metadata, but " << targets.size()
              << " target(s) were requested.";
    return result::UpdateStatus::kNoUpdatesAvailable;
  }

  // For every target in the Director Targets metadata, walk the delegation
  // tree (if necessary) and find a matching target in the Image repo
  // metadata.
  for (const auto &target : targets) {
    TargetCompare target_comp(target);
    const auto it = std::find_if(director_targets.cbegin(), director_targets.cend(), target_comp);
    if (it == director_targets.cend()) {
      LOG_ERROR << "No matching target in Director Targets metadata for " << target;
      throw Uptane::Exception(Uptane::RepositoryType::DIRECTOR, "No matching target in Director Targets metadata");
    }

    const auto image_target = findTargetInDelegationTree(target, true, utype);
    if (image_target == nullptr) {
      LOG_ERROR << "No matching target in Image repo Targets metadata for " << target;
      throw Uptane::Exception(Uptane::RepositoryType::IMAGE, "No matching target in Director Targets metadata");
    }
  }

  return result::UpdateStatus::kUpdatesAvailable;
}

<<<<<<< HEAD
result::Install SotaUptaneClient::uptaneInstall(const std::vector<Uptane::Target> &updates, UpdateType utype) {
  // TODO: [OFFUPD] How should we deal with the correlationId?
=======
result::Install SotaUptaneClient::uptaneInstall(const std::vector<Uptane::Target> &updates) {
  requiresAlreadyProvisioned();
>>>>>>> a7983c56
  const std::string &correlation_id = director_repo.getCorrelationId();

  // put most of the logic in a lambda so that we can take care of common
  // post-operations
  result::Install r;
  std::string raw_report;

  std::tie(r, raw_report) = [this, &updates, utype, &correlation_id]() -> std::tuple<result::Install, std::string> {
    result::Install result;

    // Recheck the Uptane metadata and make sure the requested updates are
    // consistent with the stored metadata.
    result::UpdateStatus update_status;
    try {
      update_status = checkUpdatesOffline(updates, utype);
    } catch (const std::exception &e) {
      last_exception = std::current_exception();
      update_status = result::UpdateStatus::kError;
    }

    if (update_status != result::UpdateStatus::kUpdatesAvailable) {
      if (update_status == result::UpdateStatus::kNoUpdatesAvailable) {
        result.dev_report = {false, data::ResultCode::Numeric::kAlreadyProcessed, ""};
      } else {
        result.dev_report = {false, data::ResultCode::Numeric::kInternalError, ""};
      }
      return std::make_tuple(result, "Stored Uptane metadata is invalid");
    }

    Uptane::EcuSerial primary_ecu_serial = primaryEcuSerial();
    // Recheck the downloaded update hashes.
    for (const auto &update : updates) {
      if (update.IsForEcu(primary_ecu_serial) || !update.IsOstree()) {
        // download binary images for any target, for both Primary and Secondary
        // download an OSTree revision just for Primary, Secondary will do it by itself
        // Primary cannot verify downloaded OSTree targets for Secondaries,
        // Downloading of Secondary's OSTree repo revision to the Primary's can fail
        // if they differ signficantly as OSTree has a certain cap/limit of the diff it pulls
        if (package_manager_->verifyTarget(update) != TargetStatus::kGood) {
          result.dev_report = {false, data::ResultCode::Numeric::kInternalError, ""};
          return std::make_tuple(result, "Downloaded target is invalid");
        }
      }
    }

    // wait some time for Secondaries to come up
    // note: this fail after a time out but will be retried at the next install
    // phase if the targets have not been changed. This is done to avoid being
    // stuck in an unrecoverable state here
    if (!waitSecondariesReachable(updates)) {
      result.dev_report = {false, data::ResultCode::Numeric::kInternalError, "Unreachable Secondary"};
      return std::make_tuple(result, "Secondaries were not available");
    }

    // Uptane step 5 (send time to all ECUs) is not implemented yet.
    std::vector<Uptane::Target> primary_updates = findForEcu(updates, primary_ecu_serial);

    //   6 - send metadata to all the ECUs
    data::InstallationResult metadata_res;
    std::string rr;
    sendMetadataToEcus(updates, &metadata_res, &rr, utype);
    if (!metadata_res.isSuccess()) {
      result.dev_report = std::move(metadata_res);
      return std::make_tuple(result, rr);
    }

    //   7 - send images to ECUs (deploy for OSTree)
    if (!primary_updates.empty()) {
      // assuming one OSTree OS per Primary => there can be only one OSTree update
      Uptane::Target primary_update = primary_updates[0];
      primary_update.setCorrelationId(correlation_id);

      report_queue->enqueue(std_::make_unique<EcuInstallationStartedReport>(primary_ecu_serial, correlation_id));
      sendEvent<event::InstallStarted>(primary_ecu_serial);

      data::InstallationResult install_res;
      // notify the bootloader before installation happens, because installation is not atomic and
      //   a false notification doesn't hurt when rollbacks are implemented
      package_manager_->updateNotify();
      install_res = PackageInstallSetResult(primary_update);
      if (install_res.result_code.num_code == data::ResultCode::Numeric::kNeedCompletion) {
        // update needs a reboot, send distinct EcuInstallationApplied event
        report_queue->enqueue(std_::make_unique<EcuInstallationAppliedReport>(primary_ecu_serial, correlation_id));
        sendEvent<event::InstallTargetComplete>(primary_ecu_serial, true);
      } else if (install_res.result_code.num_code == data::ResultCode::Numeric::kOk) {
        storage->saveEcuInstallationResult(primary_ecu_serial, install_res);
        report_queue->enqueue(
            std_::make_unique<EcuInstallationCompletedReport>(primary_ecu_serial, correlation_id, true));
        sendEvent<event::InstallTargetComplete>(primary_ecu_serial, true);
      } else {
        // general error case
        storage->saveEcuInstallationResult(primary_ecu_serial, install_res);
        report_queue->enqueue(
            std_::make_unique<EcuInstallationCompletedReport>(primary_ecu_serial, correlation_id, false));
        sendEvent<event::InstallTargetComplete>(primary_ecu_serial, false);
      }
      result.ecu_reports.emplace(result.ecu_reports.begin(), primary_update, primary_ecu_serial, install_res);
    } else {
      LOG_INFO << "No update to install on Primary";
    }

    auto sec_reports = sendImagesToEcus(updates, utype);
    result.ecu_reports.insert(result.ecu_reports.end(), sec_reports.begin(), sec_reports.end());
    computeDeviceInstallationResult(&result.dev_report, &rr);

    return std::make_tuple(result, rr);
  }();

  storage->storeDeviceInstallationResult(r.dev_report, raw_report, correlation_id);

  sendEvent<event::AllInstallsComplete>(r);

  return r;
}

result::CampaignCheck SotaUptaneClient::campaignCheck() {
  requiresProvision();

  auto campaigns = campaign::Campaign::fetchAvailableCampaigns(*http, config.tls.server);
  for (const auto &c : campaigns) {
    LOG_INFO << "Campaign: " << c.name;
    LOG_INFO << "Campaign id: " << c.id;
    LOG_INFO << "Campaign size: " << c.size;
    LOG_INFO << "CampaignAccept required: " << (c.autoAccept ? "no" : "yes");
    LOG_INFO << "Message: " << c.description;
  }
  result::CampaignCheck result(campaigns);
  sendEvent<event::CampaignCheckComplete>(result);
  return result;
}

void SotaUptaneClient::campaignAccept(const std::string &campaign_id) {
  requiresAlreadyProvisioned();

  sendEvent<event::CampaignAcceptComplete>();
  report_queue->enqueue(std_::make_unique<CampaignAcceptedReport>(campaign_id));
}

void SotaUptaneClient::campaignDecline(const std::string &campaign_id) {
  requiresAlreadyProvisioned();

  sendEvent<event::CampaignDeclineComplete>();
  report_queue->enqueue(std_::make_unique<CampaignDeclinedReport>(campaign_id));
}

void SotaUptaneClient::campaignPostpone(const std::string &campaign_id) {
  requiresAlreadyProvisioned();

  sendEvent<event::CampaignPostponeComplete>();
  report_queue->enqueue(std_::make_unique<CampaignPostponedReport>(campaign_id));
}

bool SotaUptaneClient::isInstallCompletionRequired() {
  std::vector<std::pair<Uptane::EcuSerial, Hash>> pending_ecus;
  storage->getPendingEcus(&pending_ecus);
  auto primary_ecu_serial = provisioner_.PrimaryEcuSerial();
  bool pending_for_ecu = std::find_if(pending_ecus.begin(), pending_ecus.end(),
                                      [&primary_ecu_serial](const std::pair<Uptane::EcuSerial, Hash> &ecu) -> bool {
                                        return ecu.first == primary_ecu_serial;
                                      }) != pending_ecus.end();

  return pending_for_ecu && config.uptane.force_install_completion;
}

void SotaUptaneClient::completeInstall() {
  if (isInstallCompletionRequired()) {
    package_manager_->completeInstall();
  }
}

void SotaUptaneClient::completePreviousSecondaryUpdates() {
  if (hasPendingUpdates()) {
    LOG_INFO << "The current update is pending. Check if secondaries have already been updated";
    checkAndUpdatePendingSecondaries();
  }
}

bool SotaUptaneClient::putManifestSimple(const Json::Value &custom) {
  // does not send event, so it can be used as a subset of other steps
  if (hasPendingUpdates()) {
    // Debug level here because info level is annoying if the update check
    // frequency is low.
    LOG_DEBUG << "An update is pending. Skipping manifest upload until installation is complete.";
    return false;
  }

  static bool connected = true;
  auto manifest = AssembleManifest();
  if (!custom.empty()) {
    manifest["custom"] = custom;
  }
  auto signed_manifest = uptane_manifest->sign(manifest);
  HttpResponse response = http->put(config.uptane.director_server + "/manifest", signed_manifest);
  if (response.isOk()) {
    if (!connected) {
      LOG_INFO << "Connectivity is restored.";
    }
    connected = true;
    storage->clearInstallationResults();

    return true;
  } else {
    connected = false;
  }

  LOG_WARNING << "Put manifest request failed: " << response.getStatusStr();
  return false;
}

bool SotaUptaneClient::putManifest(const Json::Value &custom) {
  requiresProvision();

  bool success = putManifestSimple(custom);
  sendEvent<event::PutManifestComplete>(success);
  return success;
}

bool SotaUptaneClient::waitSecondariesReachable(const std::vector<Uptane::Target> &updates) {
  std::map<Uptane::EcuSerial, SecondaryInterface *> targeted_secondaries;
  const Uptane::EcuSerial &primary_ecu_serial = primaryEcuSerial();
  for (const auto &t : updates) {
    for (const auto &ecu : t.ecus()) {
      if (ecu.first == primary_ecu_serial) {
        continue;
      }
      auto f = secondaries.find(ecu.first);
      if (f == secondaries.end()) {
        LOG_ERROR << "Target " << t << " has an unknown ECU serial.";
        continue;
      }

      targeted_secondaries[ecu.first] = f->second.get();
    }
  }

  if (targeted_secondaries.empty()) {
    return true;
  }

  LOG_INFO << "Waiting for Secondaries to connect to start installation...";

  auto deadline = std::chrono::system_clock::now() + std::chrono::seconds(config.uptane.secondary_preinstall_wait_sec);
  while (std::chrono::system_clock::now() <= deadline) {
    if (targeted_secondaries.empty()) {
      return true;
    }

    for (auto sec_it = targeted_secondaries.begin(); sec_it != targeted_secondaries.end();) {
      bool connected = false;
      try {
        connected = sec_it->second->ping();
      } catch (const std::exception &ex) {
        LOG_DEBUG << "Failed to ping Secondary with serial " << sec_it->first << ": " << ex.what();
      }
      if (connected) {
        sec_it = targeted_secondaries.erase(sec_it);
      } else {
        sec_it++;
      }
    }
    std::this_thread::sleep_for(std::chrono::seconds(1));
  }

  for (const auto &sec : targeted_secondaries) {
    LOG_ERROR << "Secondary with serial " << sec.second->getSerial() << " failed to connect!";
  }

  return false;
}

void SotaUptaneClient::storeInstallationFailure(const data::InstallationResult &result) {
  // Store installation report to inform Director of the update failure before
  // we actually got to the install step.
  const std::string &correlation_id = director_repo.getCorrelationId();
  storage->storeDeviceInstallationResult(result, "", correlation_id);
  // Fix for OTA-2587, listen to backend again after end of install.
  director_repo.dropTargets(*storage);
}

/* If the Root has been rotated more than once, we need to provide the Secondary
 * with the incremental steps from what it has now. */
data::InstallationResult SotaUptaneClient::rotateSecondaryRoot(Uptane::RepositoryType repo,
                                                               SecondaryInterface &secondary, UpdateType utype) {
  std::string latest_root;
  if (!storage->loadLatestRoot(&latest_root, repo)) {
    LOG_ERROR << "Error reading Root metadata";
    return data::InstallationResult(data::ResultCode::Numeric::kInternalError, "Error reading Root metadata");
  }

  data::InstallationResult result{data::ResultCode::Numeric::kOk, ""};
  const int last_root_version = Uptane::extractVersionUntrusted(latest_root);
  const int sec_root_version = secondary.getRootVersion((repo == Uptane::RepositoryType::Director()));
  // If sec_root_version is 0, assume either the Secondary doesn't have Root
  // metadata or doesn't support the Root version request. Continue on and hope
  // for the best.
  if (sec_root_version < 0) {
    LOG_WARNING << "Secondary with serial " << secondary.getSerial() << " reported an invalid " << repo
                << " repo Root version: " << sec_root_version;
    result =
        data::InstallationResult(data::ResultCode::Numeric::kInternalError,
                                 "Secondary with serial " + secondary.getSerial().ToString() + " reported an invalid " +
                                     repo.ToString() + " repo Root version: " + std::to_string(sec_root_version));
  } else if (sec_root_version > 0 && last_root_version - sec_root_version > 1) {
    // Only send intermediate Roots that would otherwise be skipped. The latest
    // will be sent with the complete set of the latest metadata.
    for (int v = sec_root_version + 1; v < last_root_version; v++) {
      std::string root;
      if (!storage->loadRoot(&root, repo, Uptane::Version(v))) {
        LOG_WARNING << "Couldn't find Root metadata in the storage, trying remote repo";
        try {
          if (utype == UpdateType::kOffline) {
            // TODO: [OFFUPD] Test this condition; How?
            // TODO: [OFFUPD] Protect with an #ifdef ??
            uptane_fetcher_offupd->fetchRole(&root, Uptane::kMaxRootSize, repo, Uptane::Role::Root(),
                                             Uptane::Version(v));
          } else {
            uptane_fetcher->fetchRole(&root, Uptane::kMaxRootSize, repo, Uptane::Role::Root(), Uptane::Version(v));
          }
        } catch (const std::exception &e) {
          LOG_ERROR << "Root metadata could not be fetched for Secondary with serial " << secondary.getSerial()
                    << ", skipping to the next Secondary";
          result = data::InstallationResult(data::ResultCode::Numeric::kInternalError,
                                            "Root metadata could not be fetched for Secondary with serial " +
                                                secondary.getSerial().ToString() + ", skipping to the next Secondary");
          break;
        }
      }
      try {
        result = secondary.putRoot(root, repo == Uptane::RepositoryType::Director());
      } catch (const std::exception &ex) {
        result = data::InstallationResult(data::ResultCode::Numeric::kInternalError, ex.what());
      }
      if (!result.isSuccess()) {
        LOG_ERROR << "Sending Root metadata to Secondary with serial " << secondary.getSerial()
                  << " failed: " << result.result_code << " " << result.description;
        break;
      }
    }
  }
  return result;
}

// TODO: the function blocks until it updates all the Secondaries. Consider non-blocking operation.
void SotaUptaneClient::sendMetadataToEcus(const std::vector<Uptane::Target> &targets, data::InstallationResult *result,
                                          std::string *raw_installation_report, UpdateType utype) {
  data::InstallationResult final_result{data::ResultCode::Numeric::kOk, ""};
  std::string result_code_err_str;
  for (const auto &target : targets) {
    for (const auto &ecu : target.ecus()) {
      const Uptane::EcuSerial ecu_serial = ecu.first;
      const Uptane::HardwareIdentifier hw_id = ecu.second;
      auto sec = secondaries.find(ecu_serial);
      if (sec == secondaries.end()) {
        continue;
      }

      data::InstallationResult local_result{data::ResultCode::Numeric::kOk, ""};
      do {
        /* Root rotation if necessary */
        local_result = rotateSecondaryRoot(Uptane::RepositoryType::Director(), *(sec->second), utype);
        if (!local_result.isSuccess()) {
          final_result = local_result;
          break;
        }
        local_result = rotateSecondaryRoot(Uptane::RepositoryType::Image(), *(sec->second), utype);
        if (!local_result.isSuccess()) {
          final_result = local_result;
          break;
        }
        try {
          if (utype == UpdateType::kOffline) {
#ifdef BUILD_OFFLINE_UPDATES
            local_result = sec->second->putMetadataOffUpd(target, *uptane_fetcher_offupd);
#else
            local_result = data::InstallationResult(data::ResultCode::Numeric::kInternalError,
                                                    "sendMetadataToEcus(): Offline-updates not enabled");
#endif
          } else {
            local_result = sec->second->putMetadata(target);
          }
        } catch (const std::exception &ex) {
          local_result = data::InstallationResult(data::ResultCode::Numeric::kInternalError, ex.what());
        }
      } while (false);
      if (!local_result.isSuccess()) {
        LOG_ERROR << "Sending metadata to " << sec->first << " failed: " << local_result.result_code << " "
                  << local_result.description;
        const std::string ecu_code_str = hw_id.ToString() + ":" + local_result.result_code.ToString();
        result_code_err_str += (!result_code_err_str.empty() ? "|" : "") + ecu_code_str;
      }
    }
  }

  if (!result_code_err_str.empty()) {
    // Sending the metadata to at least one of the ECUs has failed.
    final_result =
        data::InstallationResult(data::ResultCode(data::ResultCode::Numeric::kVerificationFailed, result_code_err_str),
                                 "Sending metadata to one or more ECUs failed");
    if (raw_installation_report != nullptr) {
      *raw_installation_report = "Sending metadata to one or more ECUs failed";
    }
  }

  if (result != nullptr) {
    *result = final_result;
  }
}

std::future<data::InstallationResult> SotaUptaneClient::sendFirmwareAsync(SecondaryInterface &secondary,
                                                                          const Uptane::Target &target,
                                                                          UpdateType utype) {
  auto f = [this, &secondary, target, utype]() {
    const std::string &correlation_id = director_repo.getCorrelationId();

    sendEvent<event::InstallStarted>(secondary.getSerial());
    report_queue->enqueue(std_::make_unique<EcuInstallationStartedReport>(secondary.getSerial(), correlation_id));

    data::InstallationResult result;
    try {
      result = secondary.sendFirmware(target);
      if (result.isSuccess()) {
        InstallInfo info(utype);
        if (utype == UpdateType::kOffline) {
          if (!uptane_fetcher_offupd) {
            throw std::runtime_error("sendFirmwareAsync: offline fetcher not set");
          }
          info.initOffline(uptane_fetcher_offupd->getImagesPath(), uptane_fetcher_offupd->getMetadataPath());
        }
        result = secondary.install(target, info);
      }
    } catch (const std::exception &ex) {
      result = data::InstallationResult(data::ResultCode::Numeric::kInternalError, ex.what());
    }

    if (result.result_code == data::ResultCode::Numeric::kNeedCompletion) {
      report_queue->enqueue(std_::make_unique<EcuInstallationAppliedReport>(secondary.getSerial(), correlation_id));
    } else {
      report_queue->enqueue(
          std_::make_unique<EcuInstallationCompletedReport>(secondary.getSerial(), correlation_id, result.isSuccess()));
    }

    sendEvent<event::InstallTargetComplete>(secondary.getSerial(), result.isSuccess());
    return result;
  };

  return std::async(std::launch::async, f);
}

std::vector<result::Install::EcuReport> SotaUptaneClient::sendImagesToEcus(const std::vector<Uptane::Target> &targets,
                                                                           UpdateType utype) {
  std::vector<result::Install::EcuReport> reports;
  std::vector<std::pair<result::Install::EcuReport, std::future<data::InstallationResult>>> firmwareFutures;

  const Uptane::EcuSerial &primary_ecu_serial = primaryEcuSerial();
  // target images should already have been downloaded to metadata_path/targets/
  for (auto targets_it = targets.cbegin(); targets_it != targets.cend(); ++targets_it) {
    for (auto ecus_it = targets_it->ecus().cbegin(); ecus_it != targets_it->ecus().cend(); ++ecus_it) {
      const Uptane::EcuSerial &ecu_serial = ecus_it->first;

      if (primary_ecu_serial == ecu_serial) {
        continue;
      }

      auto f = secondaries.find(ecu_serial);
      if (f == secondaries.end()) {
        LOG_ERROR << "Target " << *targets_it << " has an unknown ECU serial";
        continue;
      }

      SecondaryInterface &sec = *f->second;
      firmwareFutures.emplace_back(result::Install::EcuReport(*targets_it, ecu_serial, data::InstallationResult()),
                                   sendFirmwareAsync(sec, *targets_it, utype));
    }
  }

  for (auto &f : firmwareFutures) {
    data::InstallationResult fut_result = f.second.get();

    if (fut_result.isSuccess() || fut_result.result_code == data::ResultCode::Numeric::kNeedCompletion) {
      f.first.update.setCorrelationId(director_repo.getCorrelationId());
      auto update_mode =
          fut_result.isSuccess() ? InstalledVersionUpdateMode::kCurrent : InstalledVersionUpdateMode::kPending;
      storage->saveInstalledVersion(f.first.serial.ToString(), f.first.update, update_mode);
    }

    f.first.install_res = fut_result;
    storage->saveEcuInstallationResult(f.first.serial, f.first.install_res);
    reports.push_back(f.first);
  }
  return reports;
}

Uptane::LazyTargetsList SotaUptaneClient::allTargets() const {
  // TODO: [OFFUPD] Note this used in tests only ATM.
  return Uptane::LazyTargetsList(image_repo, storage, uptane_fetcher);
}

void SotaUptaneClient::checkAndUpdatePendingSecondaries() {
  std::vector<std::pair<Uptane::EcuSerial, Hash>> pending_ecus;
  storage->getPendingEcus(&pending_ecus);

  for (const auto &pending_ecu : pending_ecus) {
    if (primaryEcuSerial() == pending_ecu.first) {
      continue;
    }
    auto &sec = secondaries[pending_ecu.first];
    Uptane::Manifest manifest;
    try {
      manifest = sec->getManifest();
    } catch (const std::exception &ex) {
      LOG_DEBUG << "Failed to get manifest from Secondary with serial " << pending_ecu.first << ": " << ex.what();
      continue;
    }
    if (manifest.empty()) {
      LOG_DEBUG << "Failed to get manifest from Secondary with serial " << pending_ecu.first;
      continue;
    }
    bool verified = false;
    try {
      verified = manifest.verifySignature(sec->getPublicKey());
    } catch (const std::exception &ex) {
      LOG_ERROR << "Failed to get public key from Secondary with serial " << pending_ecu.first << ": " << ex.what();
    }
    if (!verified) {
      LOG_ERROR << "Invalid manifest or signature reported by Secondary: "
                << " serial: " << pending_ecu.first << " manifest: " << manifest;
      continue;
    }
    auto current_ecu_hash = manifest.installedImageHash();
    if (pending_ecu.second == current_ecu_hash) {
      LOG_INFO << "The pending update " << current_ecu_hash << " has been installed on " << pending_ecu.first;
      boost::optional<Uptane::Target> pending_version;
      if (storage->loadInstalledVersions(pending_ecu.first.ToString(), nullptr, &pending_version)) {
        storage->saveEcuInstallationResult(pending_ecu.first,
                                           data::InstallationResult(data::ResultCode::Numeric::kOk, ""));

        storage->saveInstalledVersion(pending_ecu.first.ToString(), *pending_version,
                                      InstalledVersionUpdateMode::kCurrent);

        report_queue->enqueue(std_::make_unique<EcuInstallationCompletedReport>(
            pending_ecu.first, pending_version->correlation_id(), true));

        data::InstallationResult ir;
        std::string raw_report;
        computeDeviceInstallationResult(&ir, &raw_report);
        storage->storeDeviceInstallationResult(ir, raw_report, pending_version->correlation_id());
      }
    } else {
      LOG_DEBUG << "The pending update for ECU " << pending_ecu.first << " has not been installed ("
                << pending_ecu.second << " != " << current_ecu_hash << ")";
    }
  }
}

boost::optional<Uptane::HardwareIdentifier> SotaUptaneClient::getEcuHwId(const Uptane::EcuSerial &serial) {
  auto primary_ecu_serial = provisioner_.PrimaryEcuSerial();
  if (serial == primary_ecu_serial || serial.ToString().empty()) {
    auto primary_ecu_hw_id = provisioner_.PrimaryHardwareIdentifier();
    if (primary_ecu_hw_id == Uptane::HardwareIdentifier::Unknown()) {
      return boost::none;
    }
    return primary_ecu_hw_id;
  }

  const auto it = secondaries.find(serial);
  if (it != secondaries.end()) {
    return it->second->getHwId();
  }

  return boost::none;
}

std::ifstream SotaUptaneClient::openStoredTarget(const Uptane::Target &target) {
  auto status = package_manager_->verifyTarget(target);
  if (status == TargetStatus::kGood) {
    return package_manager_->openTargetFile(target);
  } else {
    throw std::runtime_error("Failed to open Target");
  }
}

#ifdef BUILD_OFFLINE_UPDATES
result::UpdateCheck SotaUptaneClient::fetchMetaOffUpd(const boost::filesystem::path &source_path) {
  result::UpdateCheck result;

  // Prepare fetcher to be employed by the current call-chain and the following
  // operations (fetching images and installing).
  uptane_fetcher_offupd = std::make_shared<Uptane::OfflineUpdateFetcher>(source_path);
  LOG_INFO << "fetchMetaOffUpd() called with source_path: " << source_path;

  // TODO: [OFFUPD] What do we need from below?
  // reportNetworkInfo();
  //
  // if (hasPendingUpdates()) {
  //   // if there are some pending updates check if the Secondaries' pending updates have been applied
  //   LOG_INFO << "The current update is pending. Check if pending ECUs has been already updated";
  //   checkAndUpdatePendingSecondaries();
  // }

  if (hasPendingUpdates()) {
    // if there are still some pending updates just return, don't check for new updates
    // no need in update checking if there are some pending updates
    LOG_INFO << "An update is pending. Skipping check for update until installation is complete.";
    return result::UpdateCheck({}, 0, result::UpdateStatus::kError, Json::nullValue,
                               "There are pending updates, no new updates are checked");
  }

  // // Uptane step 1 (build the vehicle version manifest):
  // if (!putManifestSimple()) {
  //   LOG_ERROR << "Error sending manifest!";
  // }

  result = checkUpdates(UpdateType::kOffline);
  sendEvent<event::UpdateCheckComplete>(result);

  return result;
}

result::Download SotaUptaneClient::fetchImagesOffUpd(const std::vector<Uptane::Target> &targets,
                                                     const api::FlowControlToken *token) {
  return downloadImages(targets, token, UpdateType::kOffline);
}

result::Install SotaUptaneClient::uptaneInstallOffUpd(const std::vector<Uptane::Target> &updates) {
  return uptaneInstall(updates, UpdateType::kOffline);
}
#endif<|MERGE_RESOLUTION|>--- conflicted
+++ resolved
@@ -419,12 +419,9 @@
   }
 }
 
-<<<<<<< HEAD
 void SotaUptaneClient::updateDirectorMeta(UpdateType utype) {
-=======
-void SotaUptaneClient::updateDirectorMeta() {
+  // TODO: [OFFUPD] Move this inside condition?
   requiresProvision();
->>>>>>> a7983c56
   try {
     if (utype == UpdateType::kOffline) {
       // Use the offline-update logic with a fetcher that knows about the
@@ -443,12 +440,9 @@
   }
 }
 
-<<<<<<< HEAD
 void SotaUptaneClient::updateImageMeta(UpdateType utype) {
-=======
-void SotaUptaneClient::updateImageMeta() {
+  // TODO: [OFFUPD] Move this inside condition?
   requiresProvision();
->>>>>>> a7983c56
   try {
     if (utype == UpdateType::kOffline) {
       // Use the offline-update logic with a fetcher that knows about the
@@ -467,12 +461,9 @@
   }
 }
 
-<<<<<<< HEAD
 void SotaUptaneClient::checkDirectorMetaOffline(UpdateType utype) {
-=======
-void SotaUptaneClient::checkDirectorMetaOffline() {
+  // TODO: [OFFUPD] Move this inside condition?
   requiresAlreadyProvisioned();
->>>>>>> a7983c56
   try {
     if (utype == UpdateType::kOffline) {
 #ifdef BUILD_OFFLINE_UPDATES
@@ -489,12 +480,9 @@
   }
 }
 
-<<<<<<< HEAD
 void SotaUptaneClient::checkImageMetaOffline(UpdateType utype) {
-=======
-void SotaUptaneClient::checkImageMetaOffline() {
+  // TODO: [OFFUPD] Move this inside condition?
   requiresAlreadyProvisioned();
->>>>>>> a7983c56
   try {
     if (utype == UpdateType::kOffline) {
 #ifdef BUILD_OFFLINE_UPDATES
@@ -725,12 +713,9 @@
 }
 
 result::Download SotaUptaneClient::downloadImages(const std::vector<Uptane::Target> &targets,
-<<<<<<< HEAD
                                                   const api::FlowControlToken *token, UpdateType utype) {
-=======
-                                                  const api::FlowControlToken *token) {
+  // TODO: [OFFUPD] Move this inside condition?
   requiresAlreadyProvisioned();
->>>>>>> a7983c56
   // Uptane step 4 - download all the images and verify them against the metadata (for OSTree - pull without
   // deploying)
   std::lock_guard<std::mutex> guard(download_mutex);
@@ -1081,13 +1066,10 @@
   return result::UpdateStatus::kUpdatesAvailable;
 }
 
-<<<<<<< HEAD
 result::Install SotaUptaneClient::uptaneInstall(const std::vector<Uptane::Target> &updates, UpdateType utype) {
   // TODO: [OFFUPD] How should we deal with the correlationId?
-=======
-result::Install SotaUptaneClient::uptaneInstall(const std::vector<Uptane::Target> &updates) {
+  // TODO: [OFFUPD] Move this inside condition?
   requiresAlreadyProvisioned();
->>>>>>> a7983c56
   const std::string &correlation_id = director_repo.getCorrelationId();
 
   // put most of the logic in a lambda so that we can take care of common
